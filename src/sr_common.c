/**
 * @file sr_common.c
 * @author Rastislav Szabo <raszabo@cisco.com>, Lukas Macko <lmacko@cisco.com>
 * @brief Sysrepo common utilities.
 *
 * @copyright
 * Copyright 2015 Cisco Systems, Inc.
 *
 * Licensed under the Apache License, Version 2.0 (the "License");
 * you may not use this file except in compliance with the License.
 * You may obtain a copy of the License at
 *
 *    http://www.apache.org/licenses/LICENSE-2.0
 *
 * Unless required by applicable law or agreed to in writing, software
 * distributed under the License is distributed on an "AS IS" BASIS,
 * WITHOUT WARRANTIES OR CONDITIONS OF ANY KIND, either express or implied.
 * See the License for the specific language governing permissions and
 * limitations under the License.
 */

#include <stdlib.h>
#include <sys/types.h>
#include <sys/socket.h>
#include <unistd.h>

#include "sr_common.h"

int
sr_str_ends_with(const char *str, const char *suffix)
{
    CHECK_NULL_ARG2(str, suffix);

    size_t str_len = strlen(str);
    size_t suffix_len = strlen(suffix);
    if (suffix_len >  str_len){
        return 0;
    }
    return strncmp(str + str_len - suffix_len, suffix, suffix_len) == 0;
}


int sr_str_join(const char *str1, const char *str2, char **result)
{
    CHECK_NULL_ARG3(str1, str2, result);
    char *res = NULL;
    size_t l1 = strlen(str1);
    size_t l2 = strlen(str2);
    res = malloc(l1 + l2 + 1);
    if (res == NULL) {
        SR_LOG_ERR_MSG("Calloc in sr_str_join failed.");
        return SR_ERR_OK;
    }
    strcpy(res, str1);
    strcpy(res + l1, str2);
    *result = res;
    return SR_ERR_OK;
}

int
sr_save_data_tree_file(const char *file_name, const struct lyd_node *data_tree)
{
    CHECK_NULL_ARG2(file_name, data_tree);

    FILE *f = fopen(file_name, "w");
    if (NULL == f){
        SR_LOG_ERR("Failed to open file %s", file_name);
        return SR_ERR_IO;
    }

    fprintf(f, "<module>");
    if( 0 != lyd_print(f, data_tree, LYD_XML)){
        SR_LOG_ERR("Failed to write output into %s", file_name);
        return SR_ERR_INTERNAL;
    }
    fprintf(f, "</module>");
    fclose(f);
    return SR_ERR_OK;
}

<<<<<<< HEAD
int
sr_pb_req_alloc(const Sr__Operation operation, const uint32_t session_id, Sr__Msg **msg_p)
{
    Sr__Msg *msg = NULL;
    Sr__Req *req = NULL;
    ProtobufCMessage *sub_msg = NULL;

    /* initialize Sr__Msg */
    msg = calloc(1, sizeof(*msg));
    if (NULL == msg) {
        goto nomem;
    }
    sr__msg__init(msg);
    msg->type = SR__MSG__MSG_TYPE__REQUEST;
    msg->session_id = session_id;

    /* initialize Sr__Resp */
    req = calloc(1, sizeof(*req));
    if (NULL == req) {
        goto nomem;
    }
    sr__req__init(req);
    msg->request = req;
    req->operation = operation;

    /* initialize sub-message */
    switch (operation) {
        case SR__OPERATION__SESSION_START:
            sub_msg = calloc(1, sizeof(Sr__SessionStartReq));
            if (NULL == sub_msg) {
                goto nomem;
            }
            sr__session_start_req__init((Sr__SessionStartReq*)sub_msg);
            req->session_start_req = (Sr__SessionStartReq*)sub_msg;
            break;
        case SR__OPERATION__SESSION_STOP:
            sub_msg = calloc(1, sizeof(Sr__SessionStopReq));
            if (NULL == sub_msg) {
                goto nomem;
            }
            sr__session_stop_req__init((Sr__SessionStopReq*)sub_msg);
            req->session_stop_req = (Sr__SessionStopReq*)sub_msg;
            break;
        case SR__OPERATION__GET_ITEM:
            sub_msg = calloc(1, sizeof(Sr__GetItemReq));
            if (NULL == sub_msg) {
                goto nomem;
            }
            sr__get_item_req__init((Sr__GetItemReq*)sub_msg);
            req->get_item_req = (Sr__GetItemReq*)sub_msg;
            break;
        case SR__OPERATION__GET_ITEMS:
            sub_msg = calloc(1, sizeof(Sr__GetItemsReq));
            if (NULL == sub_msg) {
                goto nomem;
            }
            sr__get_items_req__init((Sr__GetItemsReq*)sub_msg);
            req->get_items_req = (Sr__GetItemsReq*)sub_msg;
            break;
        default:
            break;
    }

    *msg_p = msg;
    return SR_ERR_OK;

nomem:
    SR_LOG_ERR_MSG("Cannot allocate PB message - not enough memory.");
    free(msg);
    free(req);

    return SR_ERR_NOMEM;
}

int
sr_pb_resp_alloc(const Sr__Operation operation, const uint32_t session_id, Sr__Msg **msg_p)
{
    Sr__Msg *msg = NULL;
    Sr__Resp *resp = NULL;
    ProtobufCMessage *sub_msg = NULL;

    /* initialize Sr__Msg */
    msg = calloc(1, sizeof(*msg));
    if (NULL == msg) {
        goto nomem;
    }
    sr__msg__init(msg);
    msg->type = SR__MSG__MSG_TYPE__RESPONSE;
    msg->session_id = session_id;

    /* initialize Sr__Resp */
    resp = calloc(1, sizeof(*resp));
    if (NULL == resp) {
        goto nomem;
    }
    sr__resp__init(resp);
    msg->response = resp;
    resp->operation = operation;
    resp->result = SR_ERR_OK;

    /* initialize sub-message */
    switch (operation) {
        case SR__OPERATION__SESSION_START:
            sub_msg = calloc(1, sizeof(Sr__SessionStartResp));
            if (NULL == sub_msg) {
                goto nomem;
            }
            sr__session_start_resp__init((Sr__SessionStartResp*)sub_msg);
            resp->session_start_resp = (Sr__SessionStartResp*)sub_msg;
            break;
        case SR__OPERATION__SESSION_STOP:
            sub_msg = calloc(1, sizeof(Sr__SessionStopResp));
            if (NULL == sub_msg) {
                goto nomem;
            }
            sr__session_stop_resp__init((Sr__SessionStopResp*)sub_msg);
            resp->session_stop_resp = (Sr__SessionStopResp*)sub_msg;
            break;
        case SR__OPERATION__GET_ITEM:
            sub_msg = calloc(1, sizeof(Sr__GetItemResp));
            if (NULL == sub_msg) {
                goto nomem;
            }
            sr__get_item_resp__init((Sr__GetItemResp*)sub_msg);
            resp->get_item_resp = (Sr__GetItemResp*)sub_msg;
            break;
        case SR__OPERATION__GET_ITEMS:
            sub_msg = calloc(1, sizeof(Sr__GetItemsResp));
            if (NULL == sub_msg) {
                goto nomem;
            }
            sr__get_items_resp__init((Sr__GetItemsResp*)sub_msg);
            resp->get_items_resp = (Sr__GetItemsResp*)sub_msg;
            break;
        default:
            break;
    }

    *msg_p = msg;
    return SR_ERR_OK;

nomem:
    SR_LOG_ERR_MSG("Cannot allocate PB message - not enough memory.");
    free(msg);
    free(resp);

    return SR_ERR_NOMEM;
}

/*
 * An attempt for portable sr_get_peer_eid implementation
 */
#if !defined(HAVE_GETPEEREID)

#if defined(SO_PEERCRED)

#if !defined(__USE_GNU)
/* struct ucred is ifdefined behind __USE_GNU, but __USE_GNU is not defined */
struct ucred {
    pid_t pid;    /* process ID of the sending process */
    uid_t uid;    /* user ID of the sending process */
    gid_t gid;    /* group ID of the sending process */
};
#endif /* !defined(__USE_GNU) */

int
sr_get_peer_eid(int fd, uid_t *uid, gid_t *gid)
{
    struct ucred cred = { 0, };
    socklen_t len = sizeof(cred);

    if (getsockopt(fd, SOL_SOCKET, SO_PEERCRED, &cred, &len) < 0) {
        return SR_ERR_INTERNAL;
    }
    *uid = cred.uid;
    *gid = cred.gid;

    return SR_ERR_OK;
}

#elif defined(HAVE_GETPEERUCRED)

#if defined(HAVE_UCRED_H)
#include <ucred.h>
#endif /* defined(HAVE_UCRED_H) */

int
sr_get_peer_eid(int fd, uid_t *uid, gid_t *gid)
{
    ucred_t *ucred = NULL;

    if (getpeerucred(fd, &ucred) == -1)
        return SR_ERR_INTERNAL;
    if ((*uid = ucred_geteuid(ucred)) == -1)
        return SR_ERR_INTERNAL;
    if ((*gid = ucred_getrgid(ucred)) == -1)
        return SR_ERR_INTERNAL;

    ucred_free(ucred);
    return SR_ERR_OK;
}

#endif /* defined(SO_PEERCRED) */

#elif defined(HAVE_GETPEEREID)

int
sr_get_peer_eid(int fd, uid_t *uid, gid_t *gid)
{
    int ret = 0;
    ret = getpeereid(int fd, uid, gid);

    if (-1 == ret) {
        return SR_ERR_OK;
    } else {
        return SR_ERR_INTERNAL;
    }
}

#endif /* !defined(HAVE_GETPEEREID) */
=======
sr_type_t
sr_libyang_type_to_sysrepo(LY_DATA_TYPE t)
{
        switch(t){
        case LY_TYPE_BINARY:
            return SR_BINARY_T;
        case LY_TYPE_BITS:
            return SR_BITS_T;
        case LY_TYPE_BOOL:
            return SR_BOOL_T;
        case LY_TYPE_DEC64:
            return SR_DECIMAL64_T;
        case LY_TYPE_EMPTY:
            return SR_LEAF_EMPTY_T;
        case LY_TYPE_ENUM:
            return SR_ENUM_T;
        case LY_TYPE_IDENT:
            return SR_IDENTITYREF_T;
        case LY_TYPE_INST:
            return SR_INSTANCEID_T;
        case LY_TYPE_STRING:
            return SR_STRING_T;
        case LY_TYPE_UNION:
            return SR_UNION_T;
        case LY_TYPE_INT8:
            return SR_INT8_T;
        case LY_TYPE_UINT8:
            return SR_UINT8_T;
        case LY_TYPE_INT16:
            return SR_INT16_T;
        case LY_TYPE_UINT16:
            return SR_UINT16_T;
        case LY_TYPE_INT32:
            return SR_INT32_T;
        case LY_TYPE_UINT32:
            return SR_UINT32_T;
        case LY_TYPE_INT64:
            return SR_INT64_T;
        case LY_TYPE_UINT64:
            return SR_UINT64_T;
        default:
            return SR_UNKNOWN_T;
            //LY_LEAFREF, LY_DERIVED
        }
}

void sr_free_val_t(sr_val_t *value){
    free(value->path);
    if (SR_STRING_T == value->type){
        free(value->data.string_val);
    }
    free(value);
}
>>>>>>> 53ccac44
<|MERGE_RESOLUTION|>--- conflicted
+++ resolved
@@ -78,228 +78,6 @@
     return SR_ERR_OK;
 }
 
-<<<<<<< HEAD
-int
-sr_pb_req_alloc(const Sr__Operation operation, const uint32_t session_id, Sr__Msg **msg_p)
-{
-    Sr__Msg *msg = NULL;
-    Sr__Req *req = NULL;
-    ProtobufCMessage *sub_msg = NULL;
-
-    /* initialize Sr__Msg */
-    msg = calloc(1, sizeof(*msg));
-    if (NULL == msg) {
-        goto nomem;
-    }
-    sr__msg__init(msg);
-    msg->type = SR__MSG__MSG_TYPE__REQUEST;
-    msg->session_id = session_id;
-
-    /* initialize Sr__Resp */
-    req = calloc(1, sizeof(*req));
-    if (NULL == req) {
-        goto nomem;
-    }
-    sr__req__init(req);
-    msg->request = req;
-    req->operation = operation;
-
-    /* initialize sub-message */
-    switch (operation) {
-        case SR__OPERATION__SESSION_START:
-            sub_msg = calloc(1, sizeof(Sr__SessionStartReq));
-            if (NULL == sub_msg) {
-                goto nomem;
-            }
-            sr__session_start_req__init((Sr__SessionStartReq*)sub_msg);
-            req->session_start_req = (Sr__SessionStartReq*)sub_msg;
-            break;
-        case SR__OPERATION__SESSION_STOP:
-            sub_msg = calloc(1, sizeof(Sr__SessionStopReq));
-            if (NULL == sub_msg) {
-                goto nomem;
-            }
-            sr__session_stop_req__init((Sr__SessionStopReq*)sub_msg);
-            req->session_stop_req = (Sr__SessionStopReq*)sub_msg;
-            break;
-        case SR__OPERATION__GET_ITEM:
-            sub_msg = calloc(1, sizeof(Sr__GetItemReq));
-            if (NULL == sub_msg) {
-                goto nomem;
-            }
-            sr__get_item_req__init((Sr__GetItemReq*)sub_msg);
-            req->get_item_req = (Sr__GetItemReq*)sub_msg;
-            break;
-        case SR__OPERATION__GET_ITEMS:
-            sub_msg = calloc(1, sizeof(Sr__GetItemsReq));
-            if (NULL == sub_msg) {
-                goto nomem;
-            }
-            sr__get_items_req__init((Sr__GetItemsReq*)sub_msg);
-            req->get_items_req = (Sr__GetItemsReq*)sub_msg;
-            break;
-        default:
-            break;
-    }
-
-    *msg_p = msg;
-    return SR_ERR_OK;
-
-nomem:
-    SR_LOG_ERR_MSG("Cannot allocate PB message - not enough memory.");
-    free(msg);
-    free(req);
-
-    return SR_ERR_NOMEM;
-}
-
-int
-sr_pb_resp_alloc(const Sr__Operation operation, const uint32_t session_id, Sr__Msg **msg_p)
-{
-    Sr__Msg *msg = NULL;
-    Sr__Resp *resp = NULL;
-    ProtobufCMessage *sub_msg = NULL;
-
-    /* initialize Sr__Msg */
-    msg = calloc(1, sizeof(*msg));
-    if (NULL == msg) {
-        goto nomem;
-    }
-    sr__msg__init(msg);
-    msg->type = SR__MSG__MSG_TYPE__RESPONSE;
-    msg->session_id = session_id;
-
-    /* initialize Sr__Resp */
-    resp = calloc(1, sizeof(*resp));
-    if (NULL == resp) {
-        goto nomem;
-    }
-    sr__resp__init(resp);
-    msg->response = resp;
-    resp->operation = operation;
-    resp->result = SR_ERR_OK;
-
-    /* initialize sub-message */
-    switch (operation) {
-        case SR__OPERATION__SESSION_START:
-            sub_msg = calloc(1, sizeof(Sr__SessionStartResp));
-            if (NULL == sub_msg) {
-                goto nomem;
-            }
-            sr__session_start_resp__init((Sr__SessionStartResp*)sub_msg);
-            resp->session_start_resp = (Sr__SessionStartResp*)sub_msg;
-            break;
-        case SR__OPERATION__SESSION_STOP:
-            sub_msg = calloc(1, sizeof(Sr__SessionStopResp));
-            if (NULL == sub_msg) {
-                goto nomem;
-            }
-            sr__session_stop_resp__init((Sr__SessionStopResp*)sub_msg);
-            resp->session_stop_resp = (Sr__SessionStopResp*)sub_msg;
-            break;
-        case SR__OPERATION__GET_ITEM:
-            sub_msg = calloc(1, sizeof(Sr__GetItemResp));
-            if (NULL == sub_msg) {
-                goto nomem;
-            }
-            sr__get_item_resp__init((Sr__GetItemResp*)sub_msg);
-            resp->get_item_resp = (Sr__GetItemResp*)sub_msg;
-            break;
-        case SR__OPERATION__GET_ITEMS:
-            sub_msg = calloc(1, sizeof(Sr__GetItemsResp));
-            if (NULL == sub_msg) {
-                goto nomem;
-            }
-            sr__get_items_resp__init((Sr__GetItemsResp*)sub_msg);
-            resp->get_items_resp = (Sr__GetItemsResp*)sub_msg;
-            break;
-        default:
-            break;
-    }
-
-    *msg_p = msg;
-    return SR_ERR_OK;
-
-nomem:
-    SR_LOG_ERR_MSG("Cannot allocate PB message - not enough memory.");
-    free(msg);
-    free(resp);
-
-    return SR_ERR_NOMEM;
-}
-
-/*
- * An attempt for portable sr_get_peer_eid implementation
- */
-#if !defined(HAVE_GETPEEREID)
-
-#if defined(SO_PEERCRED)
-
-#if !defined(__USE_GNU)
-/* struct ucred is ifdefined behind __USE_GNU, but __USE_GNU is not defined */
-struct ucred {
-    pid_t pid;    /* process ID of the sending process */
-    uid_t uid;    /* user ID of the sending process */
-    gid_t gid;    /* group ID of the sending process */
-};
-#endif /* !defined(__USE_GNU) */
-
-int
-sr_get_peer_eid(int fd, uid_t *uid, gid_t *gid)
-{
-    struct ucred cred = { 0, };
-    socklen_t len = sizeof(cred);
-
-    if (getsockopt(fd, SOL_SOCKET, SO_PEERCRED, &cred, &len) < 0) {
-        return SR_ERR_INTERNAL;
-    }
-    *uid = cred.uid;
-    *gid = cred.gid;
-
-    return SR_ERR_OK;
-}
-
-#elif defined(HAVE_GETPEERUCRED)
-
-#if defined(HAVE_UCRED_H)
-#include <ucred.h>
-#endif /* defined(HAVE_UCRED_H) */
-
-int
-sr_get_peer_eid(int fd, uid_t *uid, gid_t *gid)
-{
-    ucred_t *ucred = NULL;
-
-    if (getpeerucred(fd, &ucred) == -1)
-        return SR_ERR_INTERNAL;
-    if ((*uid = ucred_geteuid(ucred)) == -1)
-        return SR_ERR_INTERNAL;
-    if ((*gid = ucred_getrgid(ucred)) == -1)
-        return SR_ERR_INTERNAL;
-
-    ucred_free(ucred);
-    return SR_ERR_OK;
-}
-
-#endif /* defined(SO_PEERCRED) */
-
-#elif defined(HAVE_GETPEEREID)
-
-int
-sr_get_peer_eid(int fd, uid_t *uid, gid_t *gid)
-{
-    int ret = 0;
-    ret = getpeereid(int fd, uid, gid);
-
-    if (-1 == ret) {
-        return SR_ERR_OK;
-    } else {
-        return SR_ERR_INTERNAL;
-    }
-}
-
-#endif /* !defined(HAVE_GETPEEREID) */
-=======
 sr_type_t
 sr_libyang_type_to_sysrepo(LY_DATA_TYPE t)
 {
@@ -346,11 +124,232 @@
         }
 }
 
-void sr_free_val_t(sr_val_t *value){
+void
+sr_free_val_t(sr_val_t *value){
     free(value->path);
     if (SR_STRING_T == value->type){
         free(value->data.string_val);
     }
     free(value);
 }
->>>>>>> 53ccac44
+
+int
+sr_pb_req_alloc(const Sr__Operation operation, const uint32_t session_id, Sr__Msg **msg_p)
+{
+    Sr__Msg *msg = NULL;
+    Sr__Req *req = NULL;
+    ProtobufCMessage *sub_msg = NULL;
+
+    /* initialize Sr__Msg */
+    msg = calloc(1, sizeof(*msg));
+    if (NULL == msg) {
+        goto nomem;
+    }
+    sr__msg__init(msg);
+    msg->type = SR__MSG__MSG_TYPE__REQUEST;
+    msg->session_id = session_id;
+
+    /* initialize Sr__Resp */
+    req = calloc(1, sizeof(*req));
+    if (NULL == req) {
+        goto nomem;
+    }
+    sr__req__init(req);
+    msg->request = req;
+    req->operation = operation;
+
+    /* initialize sub-message */
+    switch (operation) {
+        case SR__OPERATION__SESSION_START:
+            sub_msg = calloc(1, sizeof(Sr__SessionStartReq));
+            if (NULL == sub_msg) {
+                goto nomem;
+            }
+            sr__session_start_req__init((Sr__SessionStartReq*)sub_msg);
+            req->session_start_req = (Sr__SessionStartReq*)sub_msg;
+            break;
+        case SR__OPERATION__SESSION_STOP:
+            sub_msg = calloc(1, sizeof(Sr__SessionStopReq));
+            if (NULL == sub_msg) {
+                goto nomem;
+            }
+            sr__session_stop_req__init((Sr__SessionStopReq*)sub_msg);
+            req->session_stop_req = (Sr__SessionStopReq*)sub_msg;
+            break;
+        case SR__OPERATION__GET_ITEM:
+            sub_msg = calloc(1, sizeof(Sr__GetItemReq));
+            if (NULL == sub_msg) {
+                goto nomem;
+            }
+            sr__get_item_req__init((Sr__GetItemReq*)sub_msg);
+            req->get_item_req = (Sr__GetItemReq*)sub_msg;
+            break;
+        case SR__OPERATION__GET_ITEMS:
+            sub_msg = calloc(1, sizeof(Sr__GetItemsReq));
+            if (NULL == sub_msg) {
+                goto nomem;
+            }
+            sr__get_items_req__init((Sr__GetItemsReq*)sub_msg);
+            req->get_items_req = (Sr__GetItemsReq*)sub_msg;
+            break;
+        default:
+            break;
+    }
+
+    *msg_p = msg;
+    return SR_ERR_OK;
+
+nomem:
+    SR_LOG_ERR_MSG("Cannot allocate PB message - not enough memory.");
+    free(msg);
+    free(req);
+
+    return SR_ERR_NOMEM;
+}
+
+int
+sr_pb_resp_alloc(const Sr__Operation operation, const uint32_t session_id, Sr__Msg **msg_p)
+{
+    Sr__Msg *msg = NULL;
+    Sr__Resp *resp = NULL;
+    ProtobufCMessage *sub_msg = NULL;
+
+    /* initialize Sr__Msg */
+    msg = calloc(1, sizeof(*msg));
+    if (NULL == msg) {
+        goto nomem;
+    }
+    sr__msg__init(msg);
+    msg->type = SR__MSG__MSG_TYPE__RESPONSE;
+    msg->session_id = session_id;
+
+    /* initialize Sr__Resp */
+    resp = calloc(1, sizeof(*resp));
+    if (NULL == resp) {
+        goto nomem;
+    }
+    sr__resp__init(resp);
+    msg->response = resp;
+    resp->operation = operation;
+    resp->result = SR_ERR_OK;
+
+    /* initialize sub-message */
+    switch (operation) {
+        case SR__OPERATION__SESSION_START:
+            sub_msg = calloc(1, sizeof(Sr__SessionStartResp));
+            if (NULL == sub_msg) {
+                goto nomem;
+            }
+            sr__session_start_resp__init((Sr__SessionStartResp*)sub_msg);
+            resp->session_start_resp = (Sr__SessionStartResp*)sub_msg;
+            break;
+        case SR__OPERATION__SESSION_STOP:
+            sub_msg = calloc(1, sizeof(Sr__SessionStopResp));
+            if (NULL == sub_msg) {
+                goto nomem;
+            }
+            sr__session_stop_resp__init((Sr__SessionStopResp*)sub_msg);
+            resp->session_stop_resp = (Sr__SessionStopResp*)sub_msg;
+            break;
+        case SR__OPERATION__GET_ITEM:
+            sub_msg = calloc(1, sizeof(Sr__GetItemResp));
+            if (NULL == sub_msg) {
+                goto nomem;
+            }
+            sr__get_item_resp__init((Sr__GetItemResp*)sub_msg);
+            resp->get_item_resp = (Sr__GetItemResp*)sub_msg;
+            break;
+        case SR__OPERATION__GET_ITEMS:
+            sub_msg = calloc(1, sizeof(Sr__GetItemsResp));
+            if (NULL == sub_msg) {
+                goto nomem;
+            }
+            sr__get_items_resp__init((Sr__GetItemsResp*)sub_msg);
+            resp->get_items_resp = (Sr__GetItemsResp*)sub_msg;
+            break;
+        default:
+            break;
+    }
+
+    *msg_p = msg;
+    return SR_ERR_OK;
+
+nomem:
+    SR_LOG_ERR_MSG("Cannot allocate PB message - not enough memory.");
+    free(msg);
+    free(resp);
+
+    return SR_ERR_NOMEM;
+}
+
+/*
+ * An attempt for portable sr_get_peer_eid implementation
+ */
+#if !defined(HAVE_GETPEEREID)
+
+#if defined(SO_PEERCRED)
+
+#if !defined(__USE_GNU)
+/* struct ucred is ifdefined behind __USE_GNU, but __USE_GNU is not defined */
+struct ucred {
+    pid_t pid;    /* process ID of the sending process */
+    uid_t uid;    /* user ID of the sending process */
+    gid_t gid;    /* group ID of the sending process */
+};
+#endif /* !defined(__USE_GNU) */
+
+int
+sr_get_peer_eid(int fd, uid_t *uid, gid_t *gid)
+{
+    struct ucred cred = { 0, };
+    socklen_t len = sizeof(cred);
+
+    if (getsockopt(fd, SOL_SOCKET, SO_PEERCRED, &cred, &len) < 0) {
+        return SR_ERR_INTERNAL;
+    }
+    *uid = cred.uid;
+    *gid = cred.gid;
+
+    return SR_ERR_OK;
+}
+
+#elif defined(HAVE_GETPEERUCRED)
+
+#if defined(HAVE_UCRED_H)
+#include <ucred.h>
+#endif /* defined(HAVE_UCRED_H) */
+
+int
+sr_get_peer_eid(int fd, uid_t *uid, gid_t *gid)
+{
+    ucred_t *ucred = NULL;
+
+    if (getpeerucred(fd, &ucred) == -1)
+        return SR_ERR_INTERNAL;
+    if ((*uid = ucred_geteuid(ucred)) == -1)
+        return SR_ERR_INTERNAL;
+    if ((*gid = ucred_getrgid(ucred)) == -1)
+        return SR_ERR_INTERNAL;
+
+    ucred_free(ucred);
+    return SR_ERR_OK;
+}
+
+#endif /* defined(SO_PEERCRED) */
+
+#elif defined(HAVE_GETPEEREID)
+
+int
+sr_get_peer_eid(int fd, uid_t *uid, gid_t *gid)
+{
+    int ret = 0;
+    ret = getpeereid(int fd, uid, gid);
+
+    if (-1 == ret) {
+        return SR_ERR_OK;
+    } else {
+        return SR_ERR_INTERNAL;
+    }
+}
+
+#endif /* !defined(HAVE_GETPEEREID) */
