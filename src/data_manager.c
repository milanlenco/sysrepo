/**
 * @file data_manager.c
 * @author Rastislav Szabo <raszabo@cisco.com>, Lukas Macko <lmacko@cisco.com>,
 *         Milan Lenco <milan.lenco@pantheon.tech>
 * @brief
 *
 * @copyright
 * Copyright 2015 Cisco Systems, Inc.
 *
 * Licensed under the Apache License, Version 2.0 (the "License");
 * you may not use this file except in compliance with the License.
 * You may obtain a copy of the License at
 *
 *    http://www.apache.org/licenses/LICENSE-2.0
 *
 * Unless required by applicable law or agreed to in writing, software
 * distributed under the License is distributed on an "AS IS" BASIS,
 * WITHOUT WARRANTIES OR CONDITIONS OF ANY KIND, either express or implied.
 * See the License for the specific language governing permissions and
 * limitations under the License.
 */

#include <sys/types.h>
#include <sys/stat.h>
#include <unistd.h>
#include <stdlib.h>
#include <dirent.h>
#include <pthread.h>
#include <fcntl.h>
#include <libyang/libyang.h>
#include <string.h>

#include "data_manager.h"
#include "sr_common.h"
#include "rp_dt_xpath.h"
#include "rp_dt_get.h"
#include "access_control.h"
#include "notification_processor.h"
#include "persistence_manager.h"
#include "rp_dt_edit.h"
#include "module_dependencies.h"

/**
 * @brief Data manager context holding loaded schemas, data trees
 * and corresponding locks
 */
typedef struct dm_ctx_s {
    ac_ctx_t *ac_ctx;             /**< Access Control module context */
    np_ctx_t *np_ctx;             /**< Notification Processor context */
    pm_ctx_t *pm_ctx;             /**< Persistence Manager context */
    md_ctx_t *md_ctx;             /**< Module Dependencies context */
    cm_connection_mode_t conn_mode;  /**< Mode in which Connection Manager operates */
    char *schema_search_dir;      /**< location where schema files are located */
    char *data_search_dir;        /**< location where data files are located */
    sr_locking_set_t *locking_ctx;/**< lock context for lock/unlock/commit operations */
    bool ds_lock;                 /**< Flag if the ds lock is hold by a session*/
    pthread_mutex_t ds_lock_mutex;/**< Data store lock mutex */
    sr_btree_t *schema_info_tree; /**< Binary tree holding information about schemas */
    pthread_rwlock_t schema_tree_lock;  /**< rwlock for access schema_info_tree */
    dm_commit_ctxs_t commit_ctxs; /**< Structure holding commit contexts and corresponding lock */
    struct timespec last_commit_time;  /**< Time of the last commit */
} dm_ctx_t;

/**
 * @brief Structure that holds Data Manager's per-session context.
 */
typedef struct dm_session_s {
    dm_ctx_t *dm_ctx;                   /**< dm_ctx where the session belongs to */
    sr_datastore_t datastore;           /**< datastore to which the session is tied */
    const ac_ucred_t *user_credentials; /**< credentials of the user who this session belongs to */
    sr_btree_t **session_modules;       /**< array of binary trees holding session copies of data models for each datastore */
    dm_sess_op_t **operations;          /**< array of list of operations performed in this session */
    size_t *oper_count;                 /**< array of number of performed operation */
    size_t *oper_size;                  /**< array of number of allocated operations */
    char *error_msg;                    /**< description of the last error */
    char *error_xpath;                  /**< xpath of the last error if applicable */
    sr_list_t *locked_files;            /**< set of filename that are locked by this session */
    bool holds_ds_lock;                 /**< flags if the session holds ds lock*/
} dm_session_t;

/**
 * @brief Info structure for the node holds the state of the running data store.
 * (It will hold information about notification subscriptions.)
 */
typedef struct dm_node_info_s {
    dm_node_state_t state;
} dm_node_info_t;

/** @brief Invalid value for the commit context id, used for signaling e.g.: duplicate id */
#define DM_COMMIT_CTX_ID_INVALID 0
/** @brief Number of attempts to generate unique id for commit context */
#define DM_COMMIT_CTX_ID_MAX_ATTEMPTS 100

/**
 * @brief Minimal nanosecond difference between current time and modification timestamp.
 * To allow optimized commit - if timestamp of the file system file and session copy matches
 * overwrite the data file.
 *
 * If this constant were 0 we could lose some changes in 1.read 2.read 1.commit 2.commit scenario.
 * Because the file can be read and write with the same timestamp.
 * See edit_commit_test2 and edit_commit_test3.
 */
#define NANOSEC_THRESHOLD 10000000

/**
 * @brief Compares two data trees by module name
 */
static int
dm_data_info_cmp(const void *a, const void *b)
{
    assert(a);
    assert(b);
    dm_data_info_t *node_a = (dm_data_info_t *) a;
    dm_data_info_t *node_b = (dm_data_info_t *) b;

    int res = strcmp(node_a->schema->module->name, node_b->schema->module->name);
    if (res == 0) {
        return 0;
    } else if (res < 0) {
        return -1;
    } else {
        return 1;
    }
}

/**
 * @brief Compares two schema data info by module name
 */
static int
dm_schema_info_cmp(const void *a, const void *b)
{
    assert(a);
    assert(b);
    dm_schema_info_t *info_a = (dm_schema_info_t *) a;
    dm_schema_info_t *info_b = (dm_schema_info_t *) b;

    int res = strcmp(info_a->module_name, info_b->module_name);
    if (res == 0) {
        return 0;
    } else if (res < 0) {
        return -1;
    } else {
        return 1;
    }
}

/**
 * @brief Compares two schema data info by module name
 */
static int
dm_module_subscription_cmp(const void *a, const void *b)
{
    assert(a);
    assert(b);
    dm_model_subscription_t *sub_a = (dm_model_subscription_t *) a;
    dm_model_subscription_t *sub_b = (dm_model_subscription_t *) b;

    int res = strcmp(sub_a->module->name, sub_b->module->name);
    if (res == 0) {
        return 0;
    } else if (res < 0) {
        return -1;
    } else {
        return 1;
    }
}

/**
 * @brief Compares two commit context by id
 */
static int
dm_c_ctx_id_cmp(const void *a, const void *b)
{
    assert(a);
    assert(b);
    dm_commit_context_t *cctx_a = (dm_commit_context_t *) a;
    dm_commit_context_t *cctx_b = (dm_commit_context_t *) b;


    if (cctx_a->id == cctx_b->id) {
        return 0;
    } else if (cctx_a->id < cctx_b->id) {
        return -1;
    } else {
        return 1;
    }
}

static void
dm_free_lys_private_data(const struct lys_node *node, void *private)
{
    if (NULL != private) {
        free(private);
    }
}

static void
dm_free_schema_info(void *schema_info)
{
    CHECK_NULL_ARG_VOID(schema_info);
    dm_schema_info_t *si = (dm_schema_info_t *) schema_info;
    free(si->module_name);
    pthread_rwlock_destroy(&si->model_lock);
    pthread_mutex_destroy(&si->usage_count_mutex);
    if (NULL != si->ly_ctx) {
        ly_ctx_destroy(si->ly_ctx, dm_free_lys_private_data);
    }
    free(si);
}

/**
 * @brief frees the dm_data_info stored in binary tree
 */
static void
dm_data_info_free(void *item)
{
    dm_data_info_t *info = (dm_data_info_t *) item;
    if (NULL != info && !info->rdonly_copy) {
        lyd_free_withsiblings(info->node);
        /* decrement the number of usage of the module */
        pthread_mutex_lock(&info->schema->usage_count_mutex);
        info->schema->usage_count--;
        SR_LOG_DBG("Usage count %s decremented (value=%zu)", info->schema->module_name, info->schema->usage_count);
        pthread_mutex_unlock(&info->schema->usage_count_mutex);
    }
    free(info);
}

static void
dm_model_subscription_free(void *sub)
{
    dm_model_subscription_t *ms = (dm_model_subscription_t *) sub;
    if (NULL != ms) {
        for (size_t i = 0; i < ms->subscription_cnt; i++) {
            np_free_subscription(ms->subscriptions[i]);
        }
        free(ms->subscriptions);
        free(ms->nodes);
        lyd_free_diff(ms->difflist);
        if (NULL != ms->changes) {
            for (int i = 0; i < ms->changes->count; i++) {
                sr_free_changes(ms->changes->data[i], 1);
            }
            sr_list_cleanup(ms->changes);
        }
        pthread_rwlock_destroy(&ms->changes_lock);
    }
    free(ms);
}

static int
dm_schema_info_init(const char *schema_search_dir, dm_schema_info_t **schema_info)
{
    CHECK_NULL_ARG2(schema_search_dir, schema_info);
    int rc = SR_ERR_OK;
    dm_schema_info_t *si = NULL;

    si = calloc(1, sizeof(*si));
    CHECK_NULL_NOMEM_RETURN(si);

    si->ly_ctx = ly_ctx_new(schema_search_dir);
    CHECK_NULL_NOMEM_GOTO(si->ly_ctx, rc, cleanup);

    pthread_rwlock_init(&si->model_lock, NULL);
    pthread_mutex_init(&si->usage_count_mutex, NULL);

cleanup:
    if (SR_ERR_OK != rc) {
        free(si);
    } else {
        *schema_info = si;
    }
    return rc;
}

/**
 * @brief Creates the copy of dm_data_info structure and inserts it into binary tree
 * @param [in] tree
 * @param [in] di
 * @return Error code (SR_ERR_OK on success)
 */
static int
dm_insert_data_info_copy(sr_btree_t *tree, const dm_data_info_t *di)
{
    CHECK_NULL_ARG2(tree, di);
    int rc = SR_ERR_OK;
    dm_data_info_t *copy = NULL;
    copy = calloc (1, sizeof(*copy));
    CHECK_NULL_NOMEM_RETURN(copy);

    if (NULL != di->node) {
        copy->node = sr_dup_datatree(di->node);
        CHECK_NULL_NOMEM_GOTO(copy->node, rc, cleanup);
    }
    pthread_mutex_lock(&di->schema->usage_count_mutex);
    di->schema->usage_count++;
    SR_LOG_DBG("Usage count %s incremented (value=%zu)", di->schema->module_name, di->schema->usage_count);
    pthread_mutex_unlock(&di->schema->usage_count_mutex);
    copy->schema = di->schema;
    copy->timestamp = di->timestamp;

    rc = sr_btree_insert(tree, (void *) copy);
cleanup:
    if (SR_ERR_OK != rc) {
        dm_data_info_free(copy);
    }
    return rc;
}

/**
 * @brief Function verifies that current module is not used by a session
 * and dis/enable the feature
 *
 * @note Function expects that a schema info is locked for writing.
 *
 * @param [in] dm_ctx
 * @param [in] schema_info - schema info that is locked
 * @param [in] module_name
 * @param [in] feature_name
 * @param [in] enable Flag denoting whether feature should be enabled or disabled
 * @return Error code (SR_ERR_OK on success)
 */
static int
dm_feature_enable_internal(dm_ctx_t *dm_ctx, dm_schema_info_t *schema_info, const char *module_name, const char *feature_name, bool enable)
{
    CHECK_NULL_ARG4(dm_ctx, schema_info, module_name, feature_name);
    int rc = SR_ERR_OK;

    pthread_mutex_lock(&schema_info->usage_count_mutex);
    if (0 != schema_info->usage_count) {
        SR_LOG_ERR("Feature state can not be modified because %zu is using the module", schema_info->usage_count);
        pthread_mutex_unlock(&schema_info->usage_count_mutex);
        return SR_ERR_OPERATION_FAILED;
    }

    const struct lys_module *module = ly_ctx_get_module(schema_info->ly_ctx, module_name, NULL);
    if (NULL != module) {
        rc = enable ? lys_features_enable(module, feature_name) : lys_features_disable(schema_info->module, feature_name);
        SR_LOG_DBG("%s feature '%s' in module '%s'", enable ? "Enabling" : "Disabling", feature_name, module_name);
    } else {
        SR_LOG_ERR("Module %s not found in provided context", module_name);
        rc = SR_ERR_UNKNOWN_MODEL;
    }
    pthread_mutex_unlock(&schema_info->usage_count_mutex);

    if (1 == rc) {
        SR_LOG_ERR("Unknown feature %s in model %s", feature_name, module_name);
    }

    return rc;
}

/**
 *
 * @note Function expects that a schema info is locked for writing.
 *
 * @param ctx
 * @param session
 * @param schema_info
 * @param module_name
 * @return
 */
static int
dm_enable_module_running_internal(dm_ctx_t *ctx, dm_session_t *session, dm_schema_info_t *schema_info, const char *module_name)
{
    CHECK_NULL_ARG3(ctx, schema_info, module_name); /* session can be NULL */
    char xpath[PATH_MAX] = {0,};
    int rc = SR_ERR_OK;
    struct lys_node *node = NULL;

    /* enable each subtree within the module */
    const struct lys_module *module = ly_ctx_get_module(schema_info->ly_ctx, module_name, NULL);
    if (NULL != module) {
        node = module->data;
    } else {
        SR_LOG_ERR("Module %s not found in provided context", module_name);
        rc = SR_ERR_UNKNOWN_MODEL;
    }
    while (NULL != node) {
        if ((LYS_CONTAINER | LYS_LIST | LYS_LEAF | LYS_LEAFLIST) & node->nodetype) {
            snprintf(xpath, PATH_MAX, "/%s:%s", node->module->name, node->name);
            rc = rp_dt_enable_xpath(ctx, session, schema_info, xpath);
            if (SR_ERR_OK != rc) {
                break;
            }
        }
        node = node->next;
    }

    return rc;
}

/**
 *
 * @note Function expects that a schema info is locked for writing.
 *
 * @param ctx
 * @param session
 * @param module_name
 * @param xpath
 * @param schema_info
 * @return
 */
static int
dm_enable_module_subtree_running_internal(dm_ctx_t *ctx, dm_session_t *session, dm_schema_info_t *schema_info, const char *module_name, const char *xpath)
{
    CHECK_NULL_ARG3(ctx, module_name, xpath); /* session can be NULL */
    int rc = SR_ERR_OK;

    /* enable the subtree specified by xpath */
    rc = rp_dt_enable_xpath(ctx, session, schema_info, xpath);
    CHECK_RC_LOG_RETURN(rc, "Enabling of xpath %s failed", xpath);

    return rc;
}

int
dm_get_schema_info(dm_ctx_t *dm_ctx, const char *module_name, dm_schema_info_t **schema_info)
{
    CHECK_NULL_ARG3(dm_ctx, module_name, schema_info);
    int rc = SR_ERR_OK;
    dm_schema_info_t lookup_item = {0,};
    lookup_item.module_name = (char *) module_name;
    RWLOCK_RDLOCK_TIMED_CHECK_RETURN(&dm_ctx->schema_tree_lock);
    *schema_info = sr_btree_search(dm_ctx->schema_info_tree, &lookup_item);
    pthread_rwlock_unlock(&dm_ctx->schema_tree_lock);
    if (NULL == *schema_info) {
        SR_LOG_ERR("Schema info not found for model %s", module_name);
        return SR_ERR_NOT_FOUND;
    }
    return rc;
}

/**
 * @brief Loads a schema file into the schema_info structure.
 *
 * @note Function expects that module write lock is hold by caller if append is true
 *
 * @param [in] dm_ctx
 * @param [in] schema_filepath
 * @param [in] append - flag denoting whether schema_info should be allocated or already allocated schema info
 * has been passed as an argument and schema should be loaded into it
 * @param [out] schema_info
 * @return Error code (SR_ERR_OK on success)
 */
static int
dm_load_schema_file(dm_ctx_t *dm_ctx, const char *schema_filepath, bool append, dm_schema_info_t **schema_info)
{
    CHECK_NULL_ARG3(dm_ctx, schema_filepath, schema_info);
    const struct lys_module *module = NULL;

    char **enabled_subtrees = NULL, **features = NULL;
    size_t enabled_subtrees_cnt = 0, features_cnt = 0;
    bool module_enabled = false;
    dm_schema_info_t *si = NULL;
    int rc = SR_ERR_OK;

    if (append) {
        /* schemas will be loaded into provided context */
        CHECK_NULL_ARG(*schema_info);
        si = *schema_info;
    } else {
        /* allocate new structure where schemas will be loaded*/
        rc = dm_schema_info_init(dm_ctx->schema_search_dir, &si);
        CHECK_RC_MSG_RETURN(rc, "Schema info init failed");
    }

    /* load schema tree */
    LYS_INFORMAT fmt = sr_str_ends_with(schema_filepath, SR_SCHEMA_YIN_FILE_EXT) ? LYS_IN_YIN : LYS_IN_YANG;
    module = lys_parse_path(si->ly_ctx, schema_filepath, fmt);
    if (module == NULL) {
        SR_LOG_WRN("Unable to parse a schema file: %s", schema_filepath);
        if (!append) {
            dm_free_schema_info(si);
        }
        return SR_ERR_INTERNAL;
    }

    if (!append) {
        si->module_name = strdup(module->name);
        CHECK_NULL_NOMEM_GOTO(si->module_name, rc, cleanup);
        si->module = module;
    }

    /* load module's persistent data */
    rc = pm_get_module_info(dm_ctx->pm_ctx, module->name, &module_enabled,
            &enabled_subtrees, &enabled_subtrees_cnt, &features, &features_cnt);
    if (SR_ERR_OK == rc) {

        /* enable active features */
        for (size_t i = 0; i < features_cnt; i++) {
            rc = dm_feature_enable_internal(dm_ctx, si, module->name, features[i], true);
            if (SR_ERR_OK != rc) {
                SR_LOG_WRN("Unable to enable feature '%s' in module '%s' in Data Manager.", features[i], module->name);
            }
        }

        if (SR_ERR_OK == rc) {
            if (module_enabled) {
                /* enable running datastore for whole module */
                rc = dm_enable_module_running_internal(dm_ctx, NULL, si, module->name);
            } else {
                /* enable running datastore for specified subtrees */
                for (size_t i = 0; i < enabled_subtrees_cnt; i++) {
                    rc = dm_enable_module_subtree_running_internal(dm_ctx, NULL, si, module->name, enabled_subtrees[i]);
                    if (SR_ERR_OK != rc) {
                        SR_LOG_WRN("Unable to enable subtree '%s' in module '%s' in running ds.", enabled_subtrees[i], module->name);
                    }
                }
            }
        }

        /* release memory */
        for (size_t i = 0; i < enabled_subtrees_cnt; i++) {
            free(enabled_subtrees[i]);
        }
        free(enabled_subtrees);
        for (size_t i = 0; i < features_cnt; i++) {
            free(features[i]);
        }
        free(features);
    }
    *schema_info = si;
    return SR_ERR_OK;

cleanup:
    dm_free_schema_info(si);
    return rc;
}

/**
 * @brief Loads module and all its dependencies into the libyang context.
 * @param [in] dm_ctx
 * @param [in] module_name
 * @param [in] revision can be NULL
 * @param [out] module_schema
 * @return Error code (SR_ERR_OK on success)
 */
static int
dm_load_module(dm_ctx_t *dm_ctx, const char *module_name, const char *revision, dm_schema_info_t **schema_info)
{
    CHECK_NULL_ARG3(dm_ctx, module_name, schema_info); /* revision might be NULL*/
    int rc = SR_ERR_OK;
    dm_schema_info_t *si = NULL;
    md_module_t *module = NULL;
    md_dep_t *dep = NULL;
    sr_llist_node_t *ll_node = NULL;

    /* search for the module to use */
    md_ctx_lock(dm_ctx->md_ctx, false);
    rc = md_get_module_info(dm_ctx->md_ctx, module_name, revision, &module);
    if (SR_ERR_OK != rc) {
        SR_LOG_ERR("Module '%s:%s' is not installed.\n", module_name, revision ? revision : "<latest>");
        *schema_info = NULL;
        md_ctx_unlock(dm_ctx->md_ctx);
        return SR_ERR_UNKNOWN_MODEL;
    }

    /* load the module schema and all its dependencies */
    rc = dm_load_schema_file(dm_ctx, module->filepath, false, &si);
    CHECK_RC_LOG_GOTO(rc, cleanup, "Failed to load schema %s", module->filepath);

    ll_node = module->deps->first;
    while (ll_node) {
        dep = (md_dep_t *)ll_node->data;
        if (dep->type == MD_DEP_EXTENSION) { /*< imports are automatically loaded by libyang */
            /* module write lock is not required because schema info is not added into schema tree yet*/
            rc = dm_load_schema_file(dm_ctx, dep->dest->filepath, true, &si);
            if (SR_ERR_OK != rc) {
                *schema_info = NULL;
                md_ctx_unlock(dm_ctx->md_ctx);
                return rc;
            }
        }
        ll_node = ll_node->next;
    }

    /* insert schema info into schema tree */
    RWLOCK_WRLOCK_TIMED_CHECK_GOTO(&dm_ctx->schema_tree_lock, rc, cleanup);

    rc = sr_btree_insert(dm_ctx->schema_info_tree, si);
    if (SR_ERR_OK != rc) {
        if (SR_ERR_DATA_EXISTS != rc) {
            SR_LOG_WRN("Insert into schema binary tree failed. %s", sr_strerror(rc));
            goto unlock;
        } else {
            /* if someone loaded schema meanwhile */
            dm_schema_info_t *lookup = si;
            si = sr_btree_search(dm_ctx->schema_info_tree, lookup);
            dm_free_schema_info(lookup);
            if (NULL != si) {
                rc = SR_ERR_OK;
            } else {
                SR_LOG_ERR_MSG("Failed to find a schema in schema tree");
            }
        }
    }

unlock:
    pthread_rwlock_unlock(&dm_ctx->schema_tree_lock);
cleanup:
    if (SR_ERR_OK == rc) {
        *schema_info = si;
    } else {
        dm_free_schema_info(si);
    }
    md_ctx_unlock(dm_ctx->md_ctx);
    return rc;
}

/**
 * @brief Tries to load data tree from provided opened file.
 * @param [in] dm_ctx
 * @param [in] fd to be read from, function does not close it
 * If NULL passed data info with empty data will be created
 * @param [in] schema_info
 * @param [in] data_info
 * @return Error code (SR_ERR_OK on success)
 */
static int
dm_load_data_tree_file(dm_ctx_t *dm_ctx, int fd, const char *data_filename, dm_schema_info_t *schema_info, dm_data_info_t **data_info)
{
    CHECK_NULL_ARG4(dm_ctx, schema_info, data_filename, data_info);
    int rc = SR_ERR_OK;
    struct lyd_node *data_tree = NULL;
    *data_info = NULL;

    dm_data_info_t *data = NULL;
    data = calloc(1, sizeof(*data));
    CHECK_NULL_NOMEM_RETURN(data);

    if (-1 != fd) {
#ifdef HAVE_STAT_ST_MTIM
        struct stat st = {0};
        rc = stat(data_filename, &st);
        if (-1 == rc) {
            SR_LOG_ERR_MSG("Stat failed");
            free(data);
            return SR_ERR_INTERNAL;
        }
        data->timestamp = st.st_mtim;
        SR_LOG_DBG("Loaded module %s: mtime sec=%lld nsec=%lld", schema_info->module->name,
                (long long) st.st_mtim.tv_sec,
                (long long) st.st_mtim.tv_nsec);
#endif
        ly_errno = 0;
        data_tree = lyd_parse_fd(schema_info->ly_ctx, fd, LYD_XML, LYD_OPT_STRICT | LYD_OPT_CONFIG);
        if (NULL == data_tree && LY_SUCCESS != ly_errno) {
            SR_LOG_ERR("Parsing data tree from file %s failed: %s", data_filename, ly_errmsg());
            free(data);
            return SR_ERR_INTERNAL;
        }
    }

    /* if the data tree is loaded, validate it*/
    if (NULL != data_tree && 0 != lyd_validate(&data_tree, LYD_OPT_STRICT | LYD_OPT_CONFIG | LYD_WD_IMPL_TAG)) {
        SR_LOG_ERR("Loaded data tree '%s' is not valid", data_filename);
        lyd_free_withsiblings(data_tree);
        free(data);
        return SR_ERR_INTERNAL;
    }
    /* add default nodes to the empty data tree */
    else if (NULL == data_tree) {
        lyd_wd_add(schema_info->ly_ctx, &data_tree, LYD_WD_IMPL_TAG);
    }

    data->schema = schema_info;
    data->modified = false;
    data->node = data_tree;

    /* increment counter of data tree using the module */
    pthread_mutex_lock(&schema_info->usage_count_mutex);
    schema_info->usage_count++;
    SR_LOG_DBG("Usage count %s incremented (value=%zu)", schema_info->module_name, schema_info->usage_count);
    pthread_mutex_unlock(&schema_info->usage_count_mutex);

    if (NULL == data_tree) {
        SR_LOG_INF("Data file %s is empty", data_filename);
    } else {
        SR_LOG_INF("Data file %s loaded successfully", data_filename);
    }

    *data_info = data;

    return rc;
}

/**
 * @brief Loads data tree from file. Module and datastore argument are used to
 * determine the file name.
 * @param [in] dm_ctx
 * @param [in] dm_session_ctx
 * @param [in] schema_info
 * @param [in] ds
 * @param [out] data_info
 * @return Error code (SR_ERR_OK on success), SR_ERR_INTERAL if the parsing of the data tree fails.
 */
static int
dm_load_data_tree(dm_ctx_t *dm_ctx, dm_session_t *dm_session_ctx, dm_schema_info_t *schema_info, sr_datastore_t ds, dm_data_info_t **data_info)
{
    CHECK_NULL_ARG4(dm_ctx, schema_info, schema_info->module, schema_info->module->name);

    char *data_filename = NULL;
    int rc = 0;
    *data_info = NULL;
    rc = sr_get_data_file_name(dm_ctx->data_search_dir, schema_info->module->name, ds, &data_filename);
    CHECK_RC_LOG_RETURN(rc, "Get data_filename failed for %s", schema_info->module->name);

    ac_set_user_identity(dm_ctx->ac_ctx, dm_session_ctx->user_credentials);

    int fd = open(data_filename, O_RDONLY);

    ac_unset_user_identity(dm_ctx->ac_ctx);

    if (-1 != fd) {
        /* lock, read-only, blocking */
        sr_lock_fd(fd, false, true);
    } else if (ENOENT == errno) {
        SR_LOG_DBG("Data file %s does not exist, creating empty data tree", data_filename);
    } else if (EACCES == errno) {
        SR_LOG_DBG("Data file %s can't be read because of access rights", data_filename);
        free(data_filename);
        return SR_ERR_UNAUTHORIZED;
    }

    rc = dm_load_data_tree_file(dm_ctx, fd, data_filename, schema_info, data_info);

    if (-1 != fd) {
        sr_unlock_fd(fd);
        close(fd);
    }

    free(data_filename);
    return rc;
}

static void
dm_free_sess_op(dm_sess_op_t *op)
{
    if (NULL == op) {
        return;
    }
    free(op->xpath);
    if (DM_SET_OP == op->op) {
        sr_free_val(op->detail.set.val);
    } else if (DM_MOVE_OP == op->op) {
        free(op->detail.mov.relative_item);
        op->detail.mov.relative_item = NULL;
    }
}

static void
dm_free_sess_operations(dm_sess_op_t *ops, size_t count)
{
    if (NULL == ops) {
        return;
    }

    for (size_t i = 0; i < count; i++) {
        dm_free_sess_op(&ops[i]);
    }
    free(ops);
}

/**
 * @brief Locks a file based on provided file name.
 * @param [in] lock_ctx
 * @param [in] filename
 * @return Error code (SR_ERR_OK on success), SR_ERR_LOCKED if the file is already locked,
 * SR_ERR_UNATHORIZED if the file can not be locked because of the permission.
 */
static int
dm_lock_file(sr_locking_set_t *lock_ctx, char *filename)
{
    CHECK_NULL_ARG2(lock_ctx, filename);
    return sr_locking_set_lock_file_open(lock_ctx, filename, true, false, NULL);
}

/**
 * @brief Unlocks the file based on the filename
 * @param [in] lock_ctx
 * @param [in] filename
 * @return Error code (SR_ERR_OK on success) SR_ERR_INVAL_ARG if the
 * file had not been locked in provided context
 */
static int
dm_unlock_file(sr_locking_set_t *lock_ctx, char *filename)
{
    CHECK_NULL_ARG2(lock_ctx, filename);
    return sr_locking_set_unlock_close_file(lock_ctx, filename);
}

/**
 * @brief Logging callback called from libyang for each log entry.
 */
static void
dm_ly_log_cb(LY_LOG_LEVEL level, const char *msg, const char *path)
{
    if (LY_LLERR == level) {
        SR_LOG_DBG("libyang error: %s", msg);
    }
}

int
dm_lock_module(dm_ctx_t *dm_ctx, dm_session_t *session, const char *modul_name)
{
    CHECK_NULL_ARG3(dm_ctx, session, modul_name);
    int rc = SR_ERR_OK;
    char *lock_file = NULL;
    dm_schema_info_t *si = NULL;

    /* check if module name is valid */
    rc = dm_get_module_and_lock(dm_ctx, modul_name, &si);
    CHECK_RC_LOG_RETURN(rc, "Unknown module %s to lock", modul_name);

    rc = sr_get_lock_data_file_name(dm_ctx->data_search_dir, modul_name, session->datastore, &lock_file);
    CHECK_RC_MSG_GOTO(rc, cleanup, "Lock file name can not be created");

    /* check if already locked by this session */
    for (size_t i = 0; i < session->locked_files->count; i++) {
        if (0 == strcmp(lock_file, (char *) session->locked_files->data[i])) {
            SR_LOG_INF("File %s is already by this session", lock_file);
            free(lock_file);
            goto cleanup;
        }
    }

    /* switch identity */
    ac_set_user_identity(dm_ctx->ac_ctx, session->user_credentials);

    rc = dm_lock_file(dm_ctx->locking_ctx, lock_file);

    /* switch identity back */
    ac_unset_user_identity(dm_ctx->ac_ctx);

    /* log information about locked model */
    if (SR_ERR_OK != rc) {
        free(lock_file);
    } else {
        rc = sr_list_add(session->locked_files, lock_file);
        CHECK_RC_MSG_RETURN(rc, "List add failed");

        pthread_mutex_lock(&si->usage_count_mutex);
        si->usage_count++;
        SR_LOG_DBG("Usage count %s incremented (value=%zu)", si->module_name, si->usage_count);
        pthread_mutex_unlock(&si->usage_count_mutex);
    }
cleanup:
    pthread_rwlock_unlock(&si->model_lock);
    return rc;
}

int
dm_unlock_module(dm_ctx_t *dm_ctx, dm_session_t *session, char *modul_name)
{
    CHECK_NULL_ARG3(dm_ctx, session, modul_name);
    int rc = SR_ERR_OK;
    dm_schema_info_t *si = NULL;
    char *lock_file = NULL;
    size_t i = 0;

    SR_LOG_INF("Unlock request module='%s'", modul_name);

    rc = dm_get_module_and_lock(dm_ctx, modul_name, &si);
    CHECK_RC_LOG_RETURN(rc, "Unknown module %s to unlock", modul_name);

    rc = sr_get_lock_data_file_name(dm_ctx->data_search_dir, modul_name, session->datastore, &lock_file);
    CHECK_RC_MSG_GOTO(rc, cleanup, "Lock file name can not be created");

    /* check if already locked */
    bool found = false;
    for (i = 0; i < session->locked_files->count; i++) {
        if (0 == strcmp(lock_file, (char *) session->locked_files->data[i])) {
            found = true;
            break;
        }
    }

    if (!found) {
        SR_LOG_ERR("File %s has not been locked in this context", lock_file);
        rc = SR_ERR_INVAL_ARG;
    } else {
        rc = dm_unlock_file(dm_ctx->locking_ctx, lock_file);
        free(session->locked_files->data[i]);
        sr_list_rm_at(session->locked_files, i);
        pthread_mutex_lock(&si->usage_count_mutex);
        si->usage_count--;
        SR_LOG_DBG("Usage count %s decremented (value=%zu)", si->module_name, si->usage_count);
        pthread_mutex_unlock(&si->usage_count_mutex);
    }
cleanup:
    free(lock_file);
    pthread_rwlock_unlock(&si->model_lock);
    return rc;
}

int
dm_lock_datastore(dm_ctx_t *dm_ctx, dm_session_t *session)
{
    CHECK_NULL_ARG2(dm_ctx, session);
    int rc = SR_ERR_OK;
    sr_schema_t *schemas = NULL;
    size_t schema_count = 0;

    sr_list_t *locked = NULL;
    rc = sr_list_init(&locked);
    CHECK_RC_MSG_RETURN(rc, "List init failed");

    rc = dm_list_schemas(dm_ctx, session, &schemas, &schema_count);
    CHECK_RC_MSG_GOTO(rc, cleanup, "List schemas failed");

    pthread_mutex_lock(&dm_ctx->ds_lock_mutex);
    if (dm_ctx->ds_lock) {
        SR_LOG_ERR_MSG("Datastore lock is hold by other session");
        rc = SR_ERR_LOCKED;
        pthread_mutex_unlock(&dm_ctx->ds_lock_mutex);
        goto cleanup;
    }
    dm_ctx->ds_lock = true;
    pthread_mutex_unlock(&dm_ctx->ds_lock_mutex);
    session->holds_ds_lock = true;

    for (size_t i = 0; i < schema_count; i++) {
        rc = dm_lock_module(dm_ctx, session, (char *) schemas[i].module_name);
        if (SR_ERR_OK != rc) {
            if (SR_ERR_UNAUTHORIZED == rc) {
                SR_LOG_INF("Not allowed to lock %s, skipping", schemas[i].module_name);
                continue;
            } else if (SR_ERR_LOCKED == rc) {
                SR_LOG_ERR("Model %s is already locked by other session", schemas[i].module_name);
            }
            for (size_t l = 0; l < locked->count; l++) {
                dm_unlock_module(dm_ctx, session, (char *) locked->data[l]);
            }
            pthread_mutex_lock(&dm_ctx->ds_lock_mutex);
            dm_ctx->ds_lock = false;
            pthread_mutex_unlock(&dm_ctx->ds_lock_mutex);
            session->holds_ds_lock = false;
            goto cleanup;
        }
        SR_LOG_DBG("Module %s locked", schemas[i].module_name);
        rc = sr_list_add(locked, (char *) schemas[i].module_name);
        CHECK_RC_MSG_GOTO(rc, cleanup, "List add failed");
    }
cleanup:
    sr_free_schemas(schemas, schema_count);
    sr_list_cleanup(locked);
    return rc;
}

/**
 *
 * @brief Extracts the name of the module and lookups the schema info from lock files.
 *
 * Expectes that lock file name are in form [DATA_DIR][MODULE_NAME][DATASTORE].lock
 *
 * @note Schema info read lock is acquired on successful return from function. Must be released by caller.
 *
 * @param [in] dm_ctx
 * @param [in] lock_file
 * @param [out] schema_info
 * @return Error code (SR_ERR_OK on success)
 */
static int
dm_get_schema_info_by_lock_file(dm_ctx_t *dm_ctx, const char *lock_file, dm_schema_info_t **schema_info)
{
    CHECK_NULL_ARG3(dm_ctx, lock_file, schema_info);
    int rc = SR_ERR_OK;
    char *begin = NULL;
    char *end = NULL;
    char *module_name = NULL;

    if (NULL == strstr(lock_file, dm_ctx->data_search_dir)){
        return SR_ERR_INTERNAL;
    }
    begin = (char *)lock_file + strlen(dm_ctx->data_search_dir);
    if ((end = strstr(begin, SR_STARTUP_FILE_EXT SR_LOCK_FILE_EXT))
            || (end = strstr(begin, SR_RUNNING_FILE_EXT SR_LOCK_FILE_EXT))
            || (end = strstr(begin, ".candidate" SR_LOCK_FILE_EXT))) {
        /* dup the module name */
        module_name = strndup(begin, end-begin);
        CHECK_NULL_NOMEM_RETURN(module_name);

        rc = dm_get_module_and_lock(dm_ctx, module_name, schema_info);
        free(module_name);
    } else {
        SR_LOG_ERR("Unable to extract module name %s", lock_file);
        rc = SR_ERR_INTERNAL;
    }

    return rc;
}

int
dm_unlock_datastore(dm_ctx_t *dm_ctx, dm_session_t *session)
{
    CHECK_NULL_ARG2(dm_ctx, session);
    SR_LOG_INF_MSG("Unlock datastore request");
    int rc = SR_ERR_OK;
    dm_schema_info_t *si = NULL;

    while (session->locked_files->count > 0) {
        si = NULL;
        rc = dm_get_schema_info_by_lock_file(dm_ctx, (char *) session->locked_files->data[0], &si);
        if (SR_ERR_OK == rc) {
            SR_LOG_DBG("Module_name %s", si->module_name);
            pthread_mutex_lock(&si->usage_count_mutex);
            si->usage_count--;
            SR_LOG_DBG("Usage count %s decremented (value=%zu)", si->module_name, si->usage_count);
            pthread_mutex_unlock(&si->usage_count_mutex);
            pthread_rwlock_unlock(&si->model_lock);
        } else {
            SR_LOG_WRN("Get schema info by lock file failed %s", (char *) session->locked_files->data[0]);
        }

        dm_unlock_file(dm_ctx->locking_ctx, (char *) session->locked_files->data[0]);
        free(session->locked_files->data[0]);
        sr_list_rm_at(session->locked_files, 0);
    }
    if (session->holds_ds_lock) {
        pthread_mutex_lock(&dm_ctx->ds_lock_mutex);
        dm_ctx->ds_lock = false;
        session->holds_ds_lock = false;
        pthread_mutex_unlock(&dm_ctx->ds_lock_mutex);
    }
    return SR_ERR_OK;
}

/**
 * @brief Returns the state of node. If the NULL is provided as an argument
 * DM_NODE_DISABLED is returned.
 */
static dm_node_state_t
dm_get_node_state(struct lys_node *node)
{
    if (NULL == node || NULL == node->priv) {
        return DM_NODE_DISABLED;
    }
    dm_node_info_t *n_info = (dm_node_info_t *) node->priv;

    if (NULL == n_info) {
        return DM_NODE_DISABLED;
    }
    return n_info->state;
}

int
dm_add_operation(dm_session_t *session, dm_operation_t op, const char *xpath, sr_val_t *val, sr_edit_options_t opts, sr_move_position_t pos, const char *rel_item)
{
    int rc = SR_ERR_OK;
    CHECK_NULL_ARG_NORET2(rc, session, xpath); /* value can be NULL*/
    if (SR_ERR_OK != rc) {
        goto cleanup;
    }

    if (NULL == session->operations[session->datastore]) {
        session->oper_size[session->datastore] = 1;
        session->operations[session->datastore] = calloc(session->oper_size[session->datastore], sizeof(*session->operations[session->datastore]));
        CHECK_NULL_NOMEM_GOTO(session->operations[session->datastore], rc, cleanup);
    } else if (session->oper_count[session->datastore] == session->oper_size[session->datastore]) {
        session->oper_size[session->datastore] *= 2;
        dm_sess_op_t *tmp_op = realloc(session->operations[session->datastore], session->oper_size[session->datastore] * sizeof(*session->operations[session->datastore]));
        CHECK_NULL_NOMEM_GOTO(tmp_op, rc, cleanup);
        session->operations[session->datastore] = tmp_op;
    }
    int index = session->oper_count[session->datastore];
    session->operations[session->datastore][index].op = op;
    session->operations[session->datastore][index].has_error = false;
    session->operations[session->datastore][index].xpath = strdup(xpath);
    CHECK_NULL_NOMEM_GOTO(session->operations[session->datastore][index].xpath, rc, cleanup);
    if (DM_SET_OP == op) {
        session->operations[session->datastore][index].detail.set.val = val;
        session->operations[session->datastore][index].detail.set.options = opts;
    } else if (DM_DELETE_OP == op) {
        session->operations[session->datastore][index].detail.del.options = opts;
    } else if (DM_MOVE_OP == op) {
        session->operations[session->datastore][index].detail.mov.position = pos;
        if (NULL != rel_item) {
            session->operations[session->datastore][index].detail.mov.relative_item = strdup(rel_item);
            CHECK_NULL_NOMEM_GOTO(session->operations[session->datastore][index].detail.mov.relative_item, rc, cleanup);
        } else {
            session->operations[session->datastore][index].detail.mov.relative_item = NULL;
        }
    }

    session->oper_count[session->datastore]++;
    return rc;
cleanup:
    sr_free_val(val);
    return rc;
}

void
dm_remove_last_operation(dm_session_t *session)
{
    CHECK_NULL_ARG_VOID(session);
    if (session->oper_count[session->datastore] > 0) {
        session->oper_count[session->datastore]--;
        int index = session->oper_count[session->datastore];
        dm_free_sess_op(&session->operations[session->datastore][index]);
        session->operations[session->datastore][index].xpath = NULL;
        session->operations[session->datastore][index].detail.set.val = NULL;
    }
}

void
dm_get_session_operations(dm_session_t *session, dm_sess_op_t **ops, size_t *count)
{
    CHECK_NULL_ARG_VOID3(session, ops, count);
    *ops = session->operations[session->datastore];
    *count = session->oper_count[session->datastore];
}

void
dm_clear_session_errors(dm_session_t *session)
{
    if (NULL == session) {
        return;
    }

    if (NULL != session->error_msg) {
        free(session->error_msg);
        session->error_msg = NULL;
    }

    if (NULL != session->error_xpath) {
        free(session->error_xpath);
        session->error_xpath = NULL;
    }
}

int
dm_report_error(dm_session_t *session, const char *msg, const char *err_path, int rc)
{
    if (NULL == session) {
        return SR_ERR_INTERNAL;
    }

    /* if NULL is provided, message will be generated according to the error code */
    if (NULL == msg) {
        msg = sr_strerror(rc);
    }

    /* error mesage */
    if (NULL != session->error_msg) {
        SR_LOG_DBG("Overwriting session error message %s", session->error_msg);
        free(session->error_msg);
    }
    session->error_msg = strdup(msg);
    CHECK_NULL_NOMEM_RETURN(session->error_msg);

    /* error xpath */
    if (NULL != err_path) {
        if (NULL != session->error_xpath) {
            SR_LOG_DBG("Overwriting session error xpath %s", session->error_xpath);
            free(session->error_xpath);
        }
        session->error_xpath = strdup(err_path);
        CHECK_NULL_NOMEM_RETURN(session->error_xpath);
    } else {
        SR_LOG_DBG_MSG("Error xpath passed to dm_report is NULL");
    }

    return rc;
}

bool
dm_has_error(dm_session_t *session)
{
    if (NULL == session) {
        return false;
    }
    return NULL != session->error_msg || NULL != session->error_xpath;
}

int
dm_copy_errors(dm_session_t *session, char **error_msg, char **err_xpath)
{
    CHECK_NULL_ARG3(session, error_msg, err_xpath);
    if (NULL != session->error_msg) {
        *error_msg = strdup(session->error_msg);
    }
    if (NULL != session->error_xpath) {
        *err_xpath = strdup(session->error_xpath);
    }
    if ((NULL != session->error_msg && NULL == *error_msg) || (NULL != session->error_xpath && NULL == *err_xpath)) {
        SR_LOG_ERR_MSG("Error duplication failed");
        return SR_ERR_INTERNAL;
    }
    return SR_ERR_OK;
}

bool
dm_is_node_enabled(struct lys_node* node)
{
    dm_node_state_t state = dm_get_node_state(node);
    return DM_NODE_ENABLED == state || DM_NODE_ENABLED_WITH_CHILDREN == state;
}

bool
dm_is_node_enabled_with_children(struct lys_node* node)
{
    return DM_NODE_ENABLED_WITH_CHILDREN == dm_get_node_state(node);
}

bool
dm_is_enabled_check_recursively(struct lys_node *node)
{
    if (dm_is_node_enabled(node)) {
        return true;
    }
    node = node->parent;
    while (NULL != node) {
        if (NULL == node->parent && LYS_AUGMENT == node->nodetype) {
            node = ((struct lys_node_augment *) node)->target;
            continue;
        }
        if (dm_is_node_enabled_with_children(node)) {
            return true;
        }
        node = node->parent;
    }
    return false;
}

int
dm_set_node_state(struct lys_node *node, dm_node_state_t state)
{
    CHECK_NULL_ARG(node);
    if (NULL == node->priv) {
        node->priv = calloc(1, sizeof(dm_node_info_t));
        CHECK_NULL_NOMEM_RETURN(node->priv);
    }
    ((dm_node_info_t *) node->priv)->state = state;
    return SR_ERR_OK;
}

bool
dm_is_running_ds_session(dm_session_t *session)
{
    if (NULL != session) {
        return SR_DS_RUNNING == session->datastore;
    }
    return false;
}

int
dm_init(ac_ctx_t *ac_ctx, np_ctx_t *np_ctx, pm_ctx_t *pm_ctx, const cm_connection_mode_t conn_mode,
        const char *schema_search_dir, const char *data_search_dir, dm_ctx_t **dm_ctx)
{
    CHECK_NULL_ARG3(schema_search_dir, data_search_dir, dm_ctx);

    SR_LOG_INF("Initializing Data Manager, schema_search_dir=%s, data_search_dir=%s", schema_search_dir, data_search_dir);

    dm_ctx_t *ctx = NULL;
    int rc = SR_ERR_OK;
    pthread_rwlockattr_t attr;
    pthread_rwlockattr_init(&attr);
    char *internal_schema_search_dir = NULL, *internal_data_search_dir = NULL;
    ctx = calloc(1, sizeof(*ctx));
    CHECK_NULL_NOMEM_GOTO(ctx, rc, cleanup);
    ctx->ac_ctx = ac_ctx;
    ctx->np_ctx = np_ctx;
    ctx->pm_ctx = pm_ctx;
    ctx->conn_mode = conn_mode;

    ly_set_log_clb(dm_ly_log_cb, 1);

    ctx->schema_search_dir = strdup(schema_search_dir);
    CHECK_NULL_NOMEM_GOTO(ctx->schema_search_dir, rc, cleanup);

    ctx->data_search_dir = strdup(data_search_dir);
    CHECK_NULL_NOMEM_GOTO(ctx->data_search_dir, rc, cleanup);

    pthread_mutex_init(&ctx->ds_lock_mutex, NULL);

    rc = sr_locking_set_init(&ctx->locking_ctx);
    CHECK_RC_MSG_GOTO(rc, cleanup, "Locking set init failed");

#if defined(HAVE_PTHREAD_RWLOCKATTR_SETKIND_NP)
    pthread_rwlockattr_setkind_np(&attr, PTHREAD_RWLOCK_PREFER_WRITER_NONRECURSIVE_NP);
#endif

    rc = pthread_rwlock_init(&ctx->schema_tree_lock, &attr);
    CHECK_ZERO_MSG_GOTO(rc, rc, SR_ERR_INTERNAL, cleanup, "lyctx mutex initialization failed");

    rc = sr_btree_init(dm_schema_info_cmp, dm_free_schema_info, &ctx->schema_info_tree);
    CHECK_RC_MSG_GOTO(rc, cleanup, "Schema binary tree allocation failed");

    rc = sr_btree_init(dm_c_ctx_id_cmp, dm_free_commit_context, &ctx->commit_ctxs.tree);
    CHECK_RC_MSG_GOTO(rc, cleanup, "Commit context binary tree initialization failed");

    rc = pthread_rwlock_init(&ctx->commit_ctxs.lock, &attr);
    CHECK_ZERO_MSG_GOTO(rc, rc, SR_ERR_INTERNAL, cleanup, "c_ctxs_lock init failed");

    rc = sr_str_join(schema_search_dir, "internal/", &internal_schema_search_dir);
    CHECK_ZERO_MSG_GOTO(rc, rc, SR_ERR_INTERNAL, cleanup, "sr_str_join failed");
    rc = sr_str_join(data_search_dir, "internal/", &internal_data_search_dir);
    CHECK_ZERO_MSG_GOTO(rc, rc, SR_ERR_INTERNAL, cleanup, "sr_str_join failed");

    rc = md_init(NULL, NULL, schema_search_dir, internal_schema_search_dir,
                 internal_data_search_dir, false, &ctx->md_ctx);
    CHECK_RC_MSG_GOTO(rc, cleanup, "Failed to initialize Module Dependencies context.");

    *dm_ctx = ctx;

cleanup:
    free(internal_schema_search_dir);
    free(internal_data_search_dir);
    pthread_rwlockattr_destroy(&attr);
    if (SR_ERR_OK != rc) {
        dm_cleanup(ctx);
    }
    return rc;

}

void
dm_cleanup(dm_ctx_t *dm_ctx)
{
    if (NULL != dm_ctx) {
        sr_btree_cleanup(dm_ctx->commit_ctxs.tree);

        free(dm_ctx->schema_search_dir);
        free(dm_ctx->data_search_dir);
        sr_btree_cleanup(dm_ctx->schema_info_tree);
        md_destroy(dm_ctx->md_ctx);
        pthread_rwlock_destroy(&dm_ctx->schema_tree_lock);
        sr_locking_set_cleanup(dm_ctx->locking_ctx);
        pthread_mutex_destroy(&dm_ctx->ds_lock_mutex);

        pthread_rwlock_destroy(&dm_ctx->commit_ctxs.lock);
        free(dm_ctx);
    }
}

int
dm_session_start(dm_ctx_t *dm_ctx, const ac_ucred_t *user_credentials, const sr_datastore_t ds, dm_session_t **dm_session_ctx)
{
    CHECK_NULL_ARG(dm_session_ctx);

    dm_session_t *session_ctx = NULL;
    session_ctx = calloc(1, sizeof(*session_ctx));
    CHECK_NULL_NOMEM_RETURN(session_ctx);
    session_ctx->dm_ctx = dm_ctx;
    session_ctx->user_credentials = user_credentials;
    session_ctx->datastore = ds;

    int rc = SR_ERR_OK;
    session_ctx->session_modules = calloc(DM_DATASTORE_COUNT, sizeof(*session_ctx->session_modules));
    CHECK_NULL_NOMEM_GOTO(session_ctx->session_modules, rc, cleanup);

    for (size_t i = 0; i < DM_DATASTORE_COUNT; i++) {
        rc = sr_btree_init(dm_data_info_cmp, dm_data_info_free, &session_ctx->session_modules[i]);
        CHECK_RC_MSG_GOTO(rc, cleanup, "Session module binary tree init failed");
    }

    rc = sr_list_init(&session_ctx->locked_files);
    CHECK_RC_MSG_GOTO(rc, cleanup, "List init failed");

    session_ctx->operations = calloc(DM_DATASTORE_COUNT, sizeof(*session_ctx->operations));
    CHECK_NULL_NOMEM_GOTO(session_ctx->operations, rc, cleanup);
    session_ctx->oper_count = calloc(DM_DATASTORE_COUNT, sizeof(*session_ctx->oper_count));
    CHECK_NULL_NOMEM_GOTO(session_ctx->oper_count, rc, cleanup);
    session_ctx->oper_size = calloc(DM_DATASTORE_COUNT, sizeof(*session_ctx->oper_size));
    CHECK_NULL_NOMEM_GOTO(session_ctx->oper_size, rc, cleanup);


cleanup:
    if (SR_ERR_OK == rc) {
        *dm_session_ctx = session_ctx;
    } else {
        dm_session_stop((dm_ctx_t *) dm_ctx, session_ctx);
    }
    return rc;
}

void
dm_session_stop(dm_ctx_t *dm_ctx, dm_session_t *session)
{
    CHECK_NULL_ARG_VOID2(dm_ctx, session);
    if (NULL != session->locked_files) {
        dm_unlock_datastore(dm_ctx, session);
        sr_list_cleanup(session->locked_files);
    }
    for (size_t i = 0; i < DM_DATASTORE_COUNT; i++) {
        sr_btree_cleanup(session->session_modules[i]);
    }
    free(session->session_modules);
    dm_clear_session_errors(session);
    for (size_t i = 0; i < DM_DATASTORE_COUNT; i++) {
        dm_free_sess_operations(session->operations[i], session->oper_count[i]);
    }
    free(session->operations);
    free(session->oper_count);
    free(session->oper_size);
    free(session);
}

/**
 * @brief Removes not enabled leaves from data tree.
 * @note function expects lyctx to be locked before calling
 * @param info
 * @return Error code (SR_ERR_OK on success)
 */
static int
dm_remove_not_enabled_nodes(dm_data_info_t *info)
{
    CHECK_NULL_ARG(info);
    struct lyd_node *iter = NULL, *child = NULL, *next = NULL;
    sr_list_t *stack = NULL;
    int rc = SR_ERR_OK;

    rc = sr_list_init(&stack);
    CHECK_RC_MSG_RETURN(rc, "List init failed");

    /* iterate through top-level nodes */
    LY_TREE_FOR_SAFE(info->node, next, iter)
    {
        if (((LYS_CONTAINER | LYS_LIST | LYS_LEAF | LYS_LEAFLIST) & iter->schema->nodetype)) {
            if (dm_is_node_enabled(iter->schema)) {
                if (!dm_is_node_enabled_with_children(iter->schema) && (LYS_CONTAINER | LYS_LIST) & iter->schema->nodetype) {
                    LY_TREE_FOR(iter->child, child)
                    {
                        if (((LYS_CONTAINER | LYS_LIST | LYS_LEAF | LYS_LEAFLIST) & iter->schema->nodetype) && dm_is_node_enabled(child->schema)) {
                            rc = sr_list_add(stack, child);
                            CHECK_RC_MSG_GOTO(rc, cleanup, "Adding to sr_list failed");
                        }
                    }
                }
            } else {
                sr_lyd_unlink(info, iter);
                lyd_free_withsiblings(iter);
            }

        }
    }

    while (stack->count != 0) {
        iter = stack->data[stack->count - 1];
        if (dm_is_node_enabled(iter->schema)) {
            if (!dm_is_node_enabled_with_children(iter->schema) && (LYS_CONTAINER | LYS_LIST) & iter->schema->nodetype) {

                LY_TREE_FOR(iter->child, child)
                {
                    if (((LYS_CONTAINER | LYS_LIST | LYS_LEAF | LYS_LEAFLIST) & iter->schema->nodetype)) {
                        rc = sr_list_add(stack, child);
                        CHECK_RC_MSG_GOTO(rc, cleanup, "Adding to sr_list failed");
                    }
                }
            }
        } else {
            sr_lyd_unlink(info, iter);
            lyd_free_withsiblings(iter);
        }
        sr_list_rm(stack, iter);
    }

cleanup:
    sr_list_cleanup(stack);
    return rc;
}


/**
 * @brief Test if there is not enabled leaf in the provided data tree
 * @note function expects lyctx to be locked before calling
 * @param [in] info
 * @param [out] res
 * @return Error code (SR_ERR_OK on success)
 */
static int
dm_has_not_enabled_nodes(dm_data_info_t *info, bool *res)
{
    CHECK_NULL_ARG2(info, res);
    struct lyd_node *iter = NULL, *child = NULL, *next = NULL;
    sr_list_t *stack = NULL;
    int rc = SR_ERR_OK;

    rc = sr_list_init(&stack);
    CHECK_RC_MSG_RETURN(rc, "List init failed");

    /* iterate through top-level nodes */
    LY_TREE_FOR_SAFE(info->node, next, iter)
    {
        if (((LYS_CONTAINER | LYS_LIST | LYS_LEAF | LYS_LEAFLIST) & iter->schema->nodetype)) {
            if (dm_is_node_enabled(iter->schema)) {
                if (!dm_is_node_enabled_with_children(iter->schema) && (LYS_CONTAINER | LYS_LIST) & iter->schema->nodetype) {
                    LY_TREE_FOR(iter->child, child)
                    {
                        if (((LYS_CONTAINER | LYS_LIST | LYS_LEAF | LYS_LEAFLIST) & iter->schema->nodetype)) {
                            rc = sr_list_add(stack, child);
                            CHECK_RC_MSG_GOTO(rc, cleanup, "Adding to sr_list failed");
                        }
                    }
                }
            } else {
                *res = true;
                goto cleanup;
            }

        }
    }

    while (stack->count != 0) {
        iter = stack->data[stack->count - 1];
        if (dm_is_node_enabled(iter->schema)) {
            if (!dm_is_node_enabled_with_children(iter->schema) && (LYS_CONTAINER | LYS_LIST) & iter->schema->nodetype) {

                LY_TREE_FOR(iter->child, child)
                {
                    if (((LYS_CONTAINER | LYS_LIST | LYS_LEAF | LYS_LEAFLIST) & iter->schema->nodetype)) {
                        rc = sr_list_add(stack, child);
                        CHECK_RC_MSG_GOTO(rc, cleanup, "Adding to sr_list failed");
                    }
                }
            }
        } else {
            *res = true;
            goto cleanup;
        }
        sr_list_rm(stack, iter);
    }
    *res = false;

cleanup:
    sr_list_cleanup(stack);
    return rc;
}

int
dm_get_data_info(dm_ctx_t *dm_ctx, dm_session_t *dm_session_ctx, const char *module_name, dm_data_info_t **info)
{
    CHECK_NULL_ARG4(dm_ctx, dm_session_ctx, module_name, info);
    int rc = SR_ERR_OK;
    dm_data_info_t *exisiting_data_info = NULL;
    dm_schema_info_t *schema_info = NULL;

    rc = dm_get_module_and_lock(dm_ctx, module_name, &schema_info);
    CHECK_RC_LOG_RETURN(rc, "Get module '%s' failed", module_name);

    dm_data_info_t lookup_data = {0};
    lookup_data.schema = schema_info;
    exisiting_data_info = sr_btree_search(dm_session_ctx->session_modules[dm_session_ctx->datastore], &lookup_data);

    if (NULL != exisiting_data_info) {
        *info = exisiting_data_info;
        SR_LOG_DBG("Module %s already loaded", module_name);
        goto cleanup;
    }

    /* session copy not found load it from file system */
    dm_data_info_t *di = NULL;
    if (SR_DS_CANDIDATE == dm_session_ctx->datastore) {
        rc = dm_load_data_tree(dm_ctx, dm_session_ctx, schema_info, SR_DS_RUNNING, &di);
        CHECK_RC_LOG_GOTO(rc, cleanup, "Getting data tree for %s failed.", module_name);
        rc = dm_remove_not_enabled_nodes(di);
        if (SR_ERR_OK != rc) {
            dm_data_info_free(di);
            SR_LOG_ERR("Removing of not enabled nodes in model %s failed", di->schema->module->name);
            goto cleanup;
        }
        lyd_wd_add(schema_info->ly_ctx, &di->node, LYD_WD_IMPL_TAG);
    }
    else {
        rc = dm_load_data_tree(dm_ctx, dm_session_ctx, schema_info, dm_session_ctx->datastore, &di);
        CHECK_RC_LOG_GOTO(rc, cleanup, "Getting data tree for %s failed.", module_name);
    }

    rc = sr_btree_insert(dm_session_ctx->session_modules[dm_session_ctx->datastore], (void *) di);
    if (SR_ERR_OK != rc) {
        SR_LOG_ERR("Insert into session avl failed module %s", module_name);
        dm_data_info_free(di);
        goto cleanup;
    }

    SR_LOG_DBG("Module %s has been loaded", module_name);
    *info = di;

cleanup:
    pthread_rwlock_unlock(&schema_info->model_lock);
    return rc;
}

int
dm_get_datatree(dm_ctx_t *dm_ctx, dm_session_t *dm_session_ctx, const char *module_name, struct lyd_node **data_tree)
{
    CHECK_NULL_ARG4(dm_ctx, dm_session_ctx, module_name, data_tree);
    int rc = SR_ERR_OK;
    dm_data_info_t *info = NULL;
    rc = dm_get_data_info(dm_ctx, dm_session_ctx, module_name, &info);
    CHECK_RC_LOG_RETURN(rc, "Get data info failed for module %s", module_name);
    *data_tree = info->node;
    if (NULL == info->node) {
        return SR_ERR_NOT_FOUND;
    }
    return rc;
}

static int
dm_get_module_internal(dm_ctx_t *dm_ctx, const char *module_name, bool lock, bool write, dm_schema_info_t **schema_info)
{
    CHECK_NULL_ARG3(dm_ctx, module_name, schema_info);

    int rc = SR_ERR_OK;
    dm_schema_info_t lookup = {0};
    dm_schema_info_t *sch_info = NULL;

    lookup.module_name = (char *) module_name;
    RWLOCK_RDLOCK_TIMED_CHECK_RETURN(&dm_ctx->schema_tree_lock);
    sch_info = sr_btree_search(dm_ctx->schema_info_tree, &lookup);

    if (NULL != sch_info) {
        /* there is matching item in schema info tree */
        if (lock) {

            if (write) {
                RWLOCK_WRLOCK_TIMED_CHECK_GOTO(&sch_info->model_lock, rc, cleanup);
            } else {
                RWLOCK_RDLOCK_TIMED_CHECK_GOTO(&sch_info->model_lock, rc, cleanup);
            }

            if (NULL == sch_info->ly_ctx) {
                SR_LOG_DBG("Module %s has been uninstalled", sch_info->module_name);
                pthread_rwlock_unlock(&sch_info->model_lock);
                rc = SR_ERR_UNKNOWN_MODEL;
                goto cleanup;
            }
        }
        *schema_info = sch_info;
        goto cleanup;
    } else {
        /* try to load schema */
        pthread_rwlock_unlock(&dm_ctx->schema_tree_lock);
        rc = dm_load_module(dm_ctx, module_name, NULL, &sch_info);
        if (SR_ERR_OK == rc && lock) {
            if (write) {
                RWLOCK_WRLOCK_TIMED_CHECK_GOTO(&sch_info->model_lock, rc, cleanup);
            } else {
                RWLOCK_RDLOCK_TIMED_CHECK_GOTO(&sch_info->model_lock, rc, cleanup);
            }

            if (NULL == sch_info->ly_ctx) {
                SR_LOG_DBG("Module %s has been uninstalled", sch_info->module_name);
                pthread_rwlock_unlock(&sch_info->model_lock);
                rc = SR_ERR_UNKNOWN_MODEL;
            } else {
                *schema_info = sch_info;
            }

        }
    }

    return rc;

cleanup:
    pthread_rwlock_unlock(&dm_ctx->schema_tree_lock);
    return rc;
}

int
dm_get_module_and_lockw(dm_ctx_t *dm_ctx, const char *module_name, dm_schema_info_t **schema_info)
{
    return dm_get_module_internal(dm_ctx, module_name, true, true, schema_info);
}

int
dm_get_module_and_lock(dm_ctx_t *dm_ctx, const char *module_name, dm_schema_info_t **schema_info)
{
    return dm_get_module_internal(dm_ctx, module_name, true, false, schema_info);
}

int
dm_get_module_without_lock(dm_ctx_t *dm_ctx, const char *module_name, dm_schema_info_t **schema_info)
{
    CHECK_NULL_ARG3(dm_ctx, module_name, schema_info);
    int rc = SR_ERR_OK;

    rc = dm_get_module_and_lock(dm_ctx, module_name, schema_info);
    if (SR_ERR_OK == rc) {
        pthread_rwlock_unlock(&(*schema_info)->model_lock);
    }
    return rc;
}


static int
dm_list_rev_file(dm_ctx_t *dm_ctx, const char *module_name, const char *rev_date, sr_sch_revision_t *rev)
{
    CHECK_NULL_ARG3(dm_ctx, module_name, rev);
    int rc = SR_ERR_OK;

    if (NULL != rev_date) {
        rev->revision = strdup(rev_date);
        CHECK_NULL_NOMEM_GOTO(rev->revision, rc, cleanup);
    }

    rc = sr_get_schema_file_name(dm_ctx->schema_search_dir, module_name, rev_date, true, (char**) &rev->file_path_yang);
    CHECK_RC_MSG_GOTO(rc, cleanup, "Get schema file name failed");

    rc = sr_get_schema_file_name(dm_ctx->schema_search_dir, module_name, rev_date, false, (char**) &rev->file_path_yin);
    CHECK_RC_MSG_GOTO(rc, cleanup, "Get schema file name failed");

    if (-1 == access(rev->file_path_yang, F_OK)) {
        free((void*) rev->file_path_yang);
        rev->file_path_yang = NULL;
    }
    if (-1 == access(rev->file_path_yin, F_OK)) {
        free((void*) rev->file_path_yin);
        rev->file_path_yin = NULL;
    }
    return rc;

cleanup:
    free((void*) rev->revision);
    free((void*) rev->file_path_yang);
    free((void*) rev->file_path_yin);
    return rc;
}

/**
 * @brief Fills the schema_t structure for one module all its revisions and submodules
 * @param [in] dm_ctx
 * @param [in] module
 * @param [in] schs
 * @return Error code (SR_ERR_OK on success)
 */
static int
dm_list_module(dm_ctx_t *dm_ctx, md_module_t *module, sr_schema_t *schema)
{
    CHECK_NULL_ARG3(dm_ctx, module, schema);
    int rc = SR_ERR_OK;
    bool module_enabled = false;
    size_t enabled_subtrees_cnt = 0;
    char **enabled_subtrees = NULL;

    schema->module_name = strdup(module->name);
    CHECK_NULL_NOMEM_GOTO(schema->module_name, rc, cleanup);

    rc = dm_list_rev_file(dm_ctx, module->name, module->revision_date, &schema->revision);
    CHECK_RC_LOG_GOTO(rc, cleanup, "List rev file failed module %s", module->name);

    //TODO ns, prefix, submodules + features

    rc = pm_get_module_info(dm_ctx->pm_ctx, module->name, &module_enabled,
            &enabled_subtrees, &enabled_subtrees_cnt, &schema->enabled_features, &schema->enabled_feature_cnt);
    if (SR_ERR_OK == rc) {
        /* release memory */
        for (size_t i = 0; i < enabled_subtrees_cnt; i++) {
            free(enabled_subtrees[i]);
        }
        free(enabled_subtrees);
    } else {
        /* ignore errors in pm */
        rc = SR_ERR_OK;
    }

cleanup:
    if (SR_ERR_OK != rc) {
        sr_free_schema(schema);
    }
    return rc;
#if 0
    CHECK_NULL_ARG3(dm_ctx, module_name, schema);

    int rc = SR_ERR_INTERNAL;

    const struct lys_module *module = ly_ctx_get_module(dm_ctx->ly_ctx, module_name, revision);
    if (NULL == module) {
        SR_LOG_ERR("Module %s at revision %s not found", module_name, revision);
        return SR_ERR_INTERNAL;
    }
    if (NULL == module_name || NULL == module->prefix || NULL == module->ns) {
        SR_LOG_ERR_MSG("Schema information missing");
        return SR_ERR_INTERNAL;
    }

    schema->module_name = strdup(module->name);
    schema->prefix = strdup(module->prefix);
    schema->ns = strdup(module->ns);
    if (NULL == schema->module_name || NULL == schema->prefix || NULL == schema->ns) {
        SR_LOG_ERR_MSG("Duplication of string for schema_t failed");
        goto cleanup;
    }


    rc = dm_list_rev_file(dm_ctx, module_name, revision, &schema->revision);
    CHECK_RC_LOG_GOTO(rc, cleanup, "List rev file failed module %s", module->name);

    uint8_t *state = NULL;
    size_t feature_cnt = 0;
    size_t enabled = 0;
    const char **features = lys_features_list(module, &state);

    while (NULL != features[feature_cnt]) feature_cnt++;

    for (size_t i = 0; i < feature_cnt; i++) {
        if (state[i] == 1) {
            enabled++;
        }
    }

    if (feature_cnt > 0) {
        schema->enabled_features = calloc(feature_cnt, sizeof(*schema->enabled_features));
        CHECK_NULL_NOMEM_GOTO(schema->enabled_features, rc, cleanup);
        for (size_t i = 0; i < feature_cnt; i++) {
            if (state[i] == 1) {
                schema->enabled_features[schema->enabled_feature_cnt] = strdup(features[i]);
                CHECK_NULL_NOMEM_GOTO(schema->enabled_features[schema->enabled_feature_cnt], rc, cleanup);
                schema->enabled_feature_cnt++;
            }
        }
    }
    free(features);
    free(state);

    schema->submodules = calloc(module->inc_size, sizeof(*schema->submodules));
    CHECK_NULL_NOMEM_GOTO(schema->submodules, rc, cleanup);

    for (size_t s = 0; s < module->inc_size; s++) {
        const struct lys_submodule *sub = module->inc[s].submodule;
        if (NULL == sub->name) {
            SR_LOG_ERR_MSG("Missing schema information");
            rc = SR_ERR_INTERNAL;
            goto cleanup;
        }
        schema->submodules[s].submodule_name = strdup(sub->name);
        CHECK_NULL_NOMEM_GOTO(schema->submodules[s].submodule_name, rc, cleanup);

        rc = dm_list_rev_file(dm_ctx, sub->name, sub->rev[0].date, &schema->submodules[s].revision);
        CHECK_RC_LOG_GOTO(rc, cleanup, "List rev file failed module %s", module->name);

        schema->submodule_count++;
    }
    return rc;

cleanup:
    sr_free_schema(schema);
    return rc;
#endif
}

/*static const char *
dm_get_module_revision(struct lyd_node *module)
{
    int rc = 0;
    const char *result = NULL;
    CHECK_NULL_ARG_NORET(rc, module);
    if (0 != rc) {
        return NULL;
    }
    struct ly_set *rev = lyd_get_node(module, "revision");
    if (NULL == rev) {
        SR_LOG_ERR_MSG("Getting module revision failed");
        return NULL;
    }
    if (0 == rev->number) {
        ly_set_free(rev);
    } else {
        result = ((struct lyd_node_leaf_list *) rev->set.d[0])->value_str;
        if (0 == strcmp(result, "")) {
            result = NULL;
        }
    }
    ly_set_free(rev);
    return result;

}*/

int
dm_list_schemas(dm_ctx_t *dm_ctx, dm_session_t *dm_session, sr_schema_t **schemas, size_t *schema_count)
{
    CHECK_NULL_ARG4(dm_ctx, dm_session, schemas, schema_count);
    int rc = SR_ERR_OK;
    md_module_t *module = NULL;
    sr_llist_node_t *module_ll_node = NULL;

    sr_schema_t *sch = NULL;
    size_t sch_count = 0;

    md_ctx_lock(dm_ctx->md_ctx, false);
    module_ll_node = dm_ctx->md_ctx->modules->first;
    while (module_ll_node) {
        sch_count++;
        module_ll_node = module_ll_node->next;
    }

    sch = calloc(sch_count, sizeof(*sch));
    CHECK_NULL_NOMEM_RETURN(sch);

    size_t i = 0;
    module_ll_node = dm_ctx->md_ctx->modules->first;
    while (module_ll_node) {
        module = (md_module_t *) module_ll_node->data;

        rc = dm_list_module(dm_ctx, module, &sch[i]);
        CHECK_RC_LOG_GOTO(rc, cleanup, "List module %s failed", module->name);

        i++;
        module_ll_node = module_ll_node->next;
    }

    md_ctx_unlock(dm_ctx->md_ctx);
    *schemas = sch;
    *schema_count = sch_count;

    return rc;

cleanup:
    sr_free_schemas(sch, i);
    return rc;
}

int
dm_get_schema(dm_ctx_t *dm_ctx, const char *module_name, const char *module_revision, const char *submodule_name, bool yang_format, char **schema)
{

    CHECK_NULL_ARG2(dm_ctx, module_name);
    int rc = SR_ERR_OK;
    int ret = 0;
    dm_schema_info_t *si = NULL;

    SR_LOG_INF("Get schema '%s', revision: '%s', submodule: '%s'", module_name, module_revision, submodule_name);

    //TODO submodules
    rc = dm_get_module_and_lock(dm_ctx, module_name, &si);
    CHECK_RC_LOG_RETURN(rc, "Get module failed for %s", module_name);

    ret = lys_print_mem(schema, si->module, yang_format ? LYS_OUT_YANG : LYS_OUT_YIN, NULL);
    CHECK_ZERO_LOG_GOTO(ret, rc, SR_ERR_INTERNAL, cleanup, "Module %s print failed.", si->module_name);

cleanup:
    pthread_rwlock_unlock(&si->model_lock);
    return rc;

}

int
dm_validate_session_data_trees(dm_ctx_t *dm_ctx, dm_session_t *session, sr_error_info_t **errors, size_t *err_cnt)
{
    CHECK_NULL_ARG4(dm_ctx, session, errors, err_cnt);
    int rc = SR_ERR_OK;

    size_t cnt = 0;
    *err_cnt = 0;
    dm_data_info_t *info = NULL;
    while (NULL != (info = sr_btree_get_at(session->session_modules[session->datastore], cnt))) {
        /* loaded data trees are valid, so check only the modified ones */
        if (info->modified) {
            if (NULL == info->schema->module || NULL == info->schema->module->name) {
                SR_LOG_ERR_MSG("Missing schema information");
                sr_free_errors(*errors, *err_cnt);
                return SR_ERR_INTERNAL;
            }
            if (NULL != info->node && 0 != lyd_validate(&info->node, LYD_OPT_STRICT | LYD_OPT_NOAUTODEL | LYD_OPT_CONFIG)) {
                SR_LOG_DBG("Validation failed for %s module", info->schema->module->name);
                (*err_cnt)++;
                sr_error_info_t *tmp_err = realloc(*errors, *err_cnt * sizeof(**errors));
                if (NULL == tmp_err) {
                    SR_LOG_ERR_MSG("Memory allocation failed");
                    sr_free_errors(*errors, *err_cnt - 1);
                    return SR_ERR_NOMEM;
                }
                *errors = tmp_err;
                (*errors)[(*err_cnt) - 1].message = strdup(ly_errmsg());
                (*errors)[(*err_cnt) - 1].xpath = strdup(ly_errpath());

                rc = SR_ERR_VALIDATION_FAILED;
            } else {
                SR_LOG_DBG("Validation succeeded for '%s' module", info->schema->module->name);
            }
        }
        cnt++;
    }
    return rc;
}

int
dm_discard_changes(dm_ctx_t *dm_ctx, dm_session_t *session)
{
    CHECK_NULL_ARG2(dm_ctx, session);
    int rc = SR_ERR_OK;

    sr_btree_cleanup(session->session_modules[session->datastore]);
    session->session_modules[session->datastore] = NULL;

    rc = sr_btree_init(dm_data_info_cmp, dm_data_info_free, &session->session_modules[session->datastore]);
    CHECK_RC_MSG_RETURN(rc, "Binary tree allocation failed");
    dm_free_sess_operations(session->operations[session->datastore], session->oper_count[session->datastore]);
    session->operations[session->datastore] = NULL;
    session->oper_count[session->datastore] = 0;
    session->oper_size[session->datastore] = 0;

    return SR_ERR_OK;
}

int
dm_remove_modified_flag(dm_session_t* session)
{
    int rc = SR_ERR_OK;
    dm_data_info_t *info = NULL;
    size_t cnt = 0;
    while (NULL != (info = sr_btree_get_at(session->session_modules[session->datastore], cnt))) {
        /* remove modified flag */
        info->modified = false;
        cnt++;
    }
    return rc;
}

int
dm_remove_session_operations(dm_session_t *session)
{
    CHECK_NULL_ARG(session);
    while (session->oper_count[session->datastore] > 0) {
        dm_remove_last_operation(session);
    }
    return SR_ERR_OK;
}

static int
dm_is_info_copy_uptodate(dm_ctx_t *dm_ctx, const char *file_name, const dm_data_info_t *info, bool *res)
{
    CHECK_NULL_ARG4(dm_ctx, file_name, info, res);
    int rc = SR_ERR_OK;
#ifdef HAVE_STAT_ST_MTIM
    struct stat st = {0};
    rc = stat(file_name, &st);
    if (-1 == rc) {
        SR_LOG_ERR_MSG("Stat failed");
        return SR_ERR_INTERNAL;
    }
    struct timespec now;
    clock_gettime(CLOCK_REALTIME, &now);
    SR_LOG_DBG("Session copy %s: mtime sec=%lld nsec=%lld", info->schema->module->name,
            (long long) info->timestamp.tv_sec,
            (long long) info->timestamp.tv_nsec);
    SR_LOG_DBG("Loaded module %s: mtime sec=%lld nsec=%lld", info->schema->module->name,
            (long long) st.st_mtim.tv_sec,
            (long long) st.st_mtim.tv_nsec);
    SR_LOG_DBG("Current time: mtime sec=%lld nsec=%lld",
            (long long) now.tv_sec,
            (long long) now.tv_nsec);
    /* check if we should update session copy conditions
     * is the negation of the optimized commit */
    if (info->timestamp.tv_sec != st.st_mtim.tv_sec ||
            info->timestamp.tv_nsec != st.st_mtim.tv_nsec ||
            (now.tv_sec == st.st_mtim.tv_sec && difftime(now.tv_nsec, st.st_mtim.tv_nsec) < NANOSEC_THRESHOLD) ||
            info->timestamp.tv_sec < dm_ctx->last_commit_time.tv_sec ||
            (info->timestamp.tv_sec == dm_ctx->last_commit_time.tv_sec && info->timestamp.tv_nsec <= dm_ctx->last_commit_time.tv_nsec) ||
            info->timestamp.tv_nsec == 0) {
        SR_LOG_DBG("Module %s will be refreshed", info->schema->module->name);
        *res = false;

    } else {
        *res = true;
    }
#else
    *res = false;
#endif
    return rc;

}

int
dm_update_session_data_trees(dm_ctx_t *dm_ctx, dm_session_t *session, sr_list_t **up_to_date_models)
{
    CHECK_NULL_ARG3(dm_ctx, session, up_to_date_models);
    int rc = SR_ERR_OK;
    int fd = -1;
    char *file_name = NULL;
    dm_data_info_t *info = NULL;
    size_t i = 0;
    sr_list_t *to_be_refreshed = NULL, *up_to_date = NULL;
    rc = sr_list_init(&to_be_refreshed);
    CHECK_RC_MSG_GOTO(rc, cleanup, "List init failed");

    rc = sr_list_init(&up_to_date);
    CHECK_RC_MSG_GOTO(rc, cleanup, "List init failed");

    while (NULL != (info = sr_btree_get_at(session->session_modules[session->datastore], i++))) {
        rc = sr_get_data_file_name(dm_ctx->data_search_dir,
                info->schema->module->name,
                SR_DS_CANDIDATE == session->datastore ? SR_DS_RUNNING : session->datastore,
                &file_name);
        CHECK_RC_MSG_GOTO(rc, cleanup, "Get data file name failed");
        ac_set_user_identity(dm_ctx->ac_ctx, session->user_credentials);
        fd = open(file_name, O_RDONLY);
        ac_unset_user_identity(dm_ctx->ac_ctx);

        if (-1 == fd) {
            SR_LOG_DBG("File %s can not be opened for read write", file_name);
            if (EACCES == errno) {
                SR_LOG_WRN("File %s can not be opened because of authorization", file_name);
            } else if (ENOENT == errno) {
                SR_LOG_DBG("File %s does not exist, trying to create an empty one", file_name);
            }
            /* skip data trees that was not successfully opened */
            free(file_name);
            file_name = NULL;
            continue;
        }

        /* lock for read, blocking - guards access to the file among processes.
         * Inside the process access to data files is protected by commit_lock in rp.
         * Each request that might need to read data file locks it for read at the beginning
         * of request processing. */
        rc = sr_lock_fd(fd, false, true);

        bool copy_uptodate = false;
        rc = dm_is_info_copy_uptodate(dm_ctx, file_name, info, &copy_uptodate);
        if (SR_ERR_OK != rc) {
            SR_LOG_ERR_MSG("File up to date check failed");
            close(fd);
            goto cleanup;
        }

        if (copy_uptodate) {
            if (info->modified) {
                rc = sr_list_add(up_to_date, (void *) info->schema->module->name);
            }
        } else {
            SR_LOG_DBG("Module %s will be refreshed", info->schema->module->name);
            rc = sr_list_add(to_be_refreshed, info);
        }
        free(file_name);
        file_name = NULL;
        close(fd);

        CHECK_RC_MSG_GOTO(rc, cleanup, "List add failed");

    }

    for (i = 0; i < to_be_refreshed->count; i++) {
        sr_btree_delete(session->session_modules[session->datastore], to_be_refreshed->data[i]);
    }

cleanup:
    sr_list_cleanup(to_be_refreshed);
    if (SR_ERR_OK == rc) {
        *up_to_date_models = up_to_date;
    } else {
        sr_list_cleanup(up_to_date);
    }
    free(file_name);
    return rc;
}

void
dm_remove_operations_with_error(dm_session_t *session)
{
    CHECK_NULL_ARG_VOID(session);
    for (int i = session->oper_count[session->datastore] - 1; i >= 0; i--) {
        dm_sess_op_t *op = &session->operations[session->datastore][i];
        if (op->has_error) {
            dm_free_sess_op(op);
            memmove(&session->operations[session->datastore][i],
                    &session->operations[session->datastore][i + 1],
                    (session->oper_count[session->datastore] - i - 1) * sizeof(*op));
            session->oper_count[session->datastore]--;
        }
    }
}

/**
 * @brief whether the node match the subscribed one - if it is the same node or children
 * of the subscribed one
 * @param [in] sub_node
 * @param [in] node tested node
 * @param [out] res
 * @return Error code (SR_ERR_OK on success)
 */
static int
dm_match_subscription(const struct lys_node *sub_node, const struct lyd_node *node, bool *res)
{
    CHECK_NULL_ARG2(node, res);

    if (NULL == sub_node) {
        *res = true;
        return SR_ERR_OK;
    }

    /* check if a node has been changes under subscriptions */
    struct lys_node *n = (struct lys_node *) node->schema;
    while (NULL != n) {
        if (sub_node == n) {
            *res = true;
            return SR_ERR_OK;
        }
        n = lys_parent(n);
    }

    /* if a container/list has been created/deleted check if there
     * a more specific subscription
     * e.g: subscription to /container/list/leaf
     *      container has been deleted
     */
    if ((LYS_CONTAINER | LYS_LIST) & node->schema->nodetype) {
        struct lys_node *n = (struct lys_node *) sub_node;
        bool subsc_under_modif = false;
        while (NULL != n) {
            if (node->schema == n) {
                subsc_under_modif = true;
                break;
            }
            n = lys_parent(n);
        }

        if (!subsc_under_modif) {
            goto not_matched;
        }

        /* check whether a subscribed children has been created/deleted */
        struct lyd_node *next = NULL, *iter = NULL;
        LY_TREE_DFS_BEGIN((struct lyd_node *) node, next, iter){
            if (sub_node == iter->schema){
                *res = true;
                return SR_ERR_OK;
            }
            LYD_TREE_DFS_END(node, next, iter);
        }

    }

not_matched:
    *res = false;
    return SR_ERR_OK;
}

/**
 * @brief Returns the node to be tested whether the changes matches the subscription
 * @param [in] diff
 * @param [in] index
 * @return  Schema node of the change
 */
static const struct lyd_node *
dm_get_notification_match_node(struct lyd_difflist *diff, size_t index)
{
    if (NULL == diff) {
        return NULL;
    }
    switch (diff->type[index]) {
    case LYD_DIFF_MOVEDAFTER2:
    case LYD_DIFF_CREATED:
        return diff->second[index];
    case LYD_DIFF_MOVEDAFTER1:
    case LYD_DIFF_CHANGED:
    case LYD_DIFF_DELETED:
        return diff->first[index];
    default:
        /* LYD_DIFF_END */
        return NULL;
    }
}

/**
 * @brief Returns the xpath of the change
 * @param [in] diff
 * @param [in] index
 * @return Allocated xpath of the changed node
 */
static char *
dm_get_notification_changed_xpath(struct lyd_difflist *diff, size_t index)
{
    if (NULL == diff) {
        return NULL;
    }
    switch (diff->type[index]) {
    case LYD_DIFF_MOVEDAFTER2:
    case LYD_DIFF_CREATED:
        return lyd_path(diff->second[index]);
    case LYD_DIFF_MOVEDAFTER1:
    case LYD_DIFF_CHANGED:
    case LYD_DIFF_DELETED:
        return lyd_path(diff->first[index]);
    default:
        /* LYD_DIFF_END */
        return NULL;
    }
}

/**
 * @brief Returns string representation of the change type
 * @param [in] type
 * @return statically allocated string
 */
static const char *
dm_get_diff_type_to_string(LYD_DIFFTYPE type)
{
    const char *diff_states[] = {
        "End",      /* LYD_DIFF_END = 0*/
        "Deleted",  /* LYD_DIFF_DELETED */
        "Changed",  /* LYD_DIFF_CHANGED */
        "Moved1",   /* LYD_DIFF_MOVEDAFTER1 */
        "Created",  /* LYD_DIFF_CREATED */
        "Moved2",   /* LYD_DIFF_MOVEDAFTER2 */
    };
    if (type >= sizeof(diff_states)/sizeof(*diff_states)){
        return "Unknown";
    }
    return diff_states[type];
}

/**
 * @brief Compares subscriptions by priority.
 */
int
dm_subs_cmp(const void *a, const void *b)
{
    np_subscription_t **sub_a = (np_subscription_t **) a;
    np_subscription_t **sub_b = (np_subscription_t **) b;

    if ((*sub_b)->priority == (*sub_a)->priority) {
        return 0;
    } else if ((*sub_b)->priority > (*sub_a)->priority) {
        return 1;
    } else {
        return -1;
    }
}

/**
 *
 * @note Function acquires and releases read lock for the schema info.
 *
 * @param dm_ctx
 * @param schema_info
 * @param model_sub
 * @return
 */
static int
dm_prepare_module_subscriptions(dm_ctx_t *dm_ctx, dm_schema_info_t *schema_info, dm_model_subscription_t **model_sub)
{
    CHECK_NULL_ARG3(dm_ctx, schema_info, model_sub);
    int rc = SR_ERR_OK;
    dm_model_subscription_t *ms = NULL;

    ms = calloc(1, sizeof(*ms));
    CHECK_NULL_NOMEM_RETURN(ms);

    pthread_rwlock_init(&ms->changes_lock, NULL);

    rc = np_get_module_change_subscriptions(dm_ctx->np_ctx,
            schema_info->module_name,
            &ms->subscriptions,
            &ms->subscription_cnt);

    CHECK_RC_LOG_GOTO(rc, cleanup, "Get module subscription failed for module %s", schema_info->module_name);

    qsort(ms->subscriptions, ms->subscription_cnt, sizeof(*ms->subscriptions), dm_subs_cmp);

    ms->nodes = calloc(ms->subscription_cnt, sizeof(*ms->nodes));
    CHECK_NULL_NOMEM_GOTO(ms->nodes, rc, cleanup);

    for (size_t s = 0; s < ms->subscription_cnt; s++) {
        if (NULL == ms->subscriptions[s]->xpath) {
            ms->nodes[s] = NULL;
        } else {
            rc = rp_dt_validate_node_xpath(dm_ctx, NULL,
                    ms->subscriptions[s]->xpath,
                    NULL,
                    &ms->nodes[s]);
            if (SR_ERR_OK != rc || NULL == ms->nodes[s]) {
                SR_LOG_WRN("Node for xpath %s has not been found", ms->subscriptions[s]->xpath);
            }
        }
    }

    ms->module = schema_info->module;

cleanup:
    if (SR_ERR_OK != rc) {
        dm_model_subscription_free(ms);
    } else {
        *model_sub = ms;
    }
    return rc;
}

void
dm_free_commit_context(void *commit_ctx)
{
    if (NULL != commit_ctx) {
        dm_commit_context_t *c_ctx = commit_ctx;
        for (size_t i = 0; i < c_ctx->modif_count; i++) {
            close(c_ctx->fds[i]);
        }
        free(c_ctx->fds);
        free(c_ctx->existed);
        sr_list_cleanup(c_ctx->up_to_date_models);
        c_ctx->up_to_date_models = NULL;
        c_ctx->fds = NULL;
        c_ctx->existed = NULL;
        c_ctx->modif_count = 0;

        sr_btree_cleanup(c_ctx->subscriptions);
        sr_btree_cleanup(c_ctx->prev_data_trees);
        if (NULL != c_ctx->session) {
            dm_session_stop(c_ctx->session->dm_ctx, c_ctx->session);
        }
        c_ctx->session = NULL;
        free(c_ctx);
    }
}

static int
dm_insert_commit_context(dm_ctx_t *dm_ctx, dm_commit_context_t *c_ctx)
{
    CHECK_NULL_ARG2(dm_ctx, c_ctx);
    int rc = SR_ERR_OK;
    pthread_rwlock_wrlock(&dm_ctx->commit_ctxs.lock);
    rc = sr_btree_insert(dm_ctx->commit_ctxs.tree, c_ctx);
    pthread_rwlock_unlock(&dm_ctx->commit_ctxs.lock);
    CHECK_RC_MSG_RETURN(rc, "Insert into commit context bin tree failed");
    return rc;
}

int
dm_remove_commit_context(dm_ctx_t *dm_ctx, uint32_t c_ctx_id)
{
    pthread_rwlock_wrlock(&dm_ctx->commit_ctxs.lock);
    dm_commit_context_t *c_ctx = NULL;
    dm_commit_context_t lookup = {0};
    lookup.id = c_ctx_id;
    c_ctx = sr_btree_search(dm_ctx->commit_ctxs.tree, &lookup);
    if (NULL == c_ctx) {
        SR_LOG_WRN("Commit context with id %d not found", c_ctx_id);
    }
    sr_btree_delete(dm_ctx->commit_ctxs.tree, c_ctx);
    pthread_rwlock_unlock(&dm_ctx->commit_ctxs.lock);
    return SR_ERR_OK;
}

int
dm_save_commit_context(dm_ctx_t *dm_ctx, dm_commit_context_t *c_ctx)
{
    CHECK_NULL_ARG(c_ctx);
    int rc = SR_ERR_OK;
    for (size_t i = 0; i < c_ctx->modif_count; i++) {
        close(c_ctx->fds[i]);
    }
    free(c_ctx->fds);
    free(c_ctx->existed);
    sr_list_cleanup(c_ctx->up_to_date_models);
    c_ctx->up_to_date_models = NULL;
    c_ctx->fds = NULL;
    c_ctx->existed = NULL;
    c_ctx->modif_count = 0;

    dm_unlock_datastore(dm_ctx, c_ctx->session);

    /* assign id to the commit context and save it to th dm_ctx */
    rc = dm_insert_commit_context(dm_ctx, c_ctx);

    return rc;

}

int
dm_commit_prepare_context(dm_ctx_t *dm_ctx, dm_session_t *session, dm_commit_context_t **commit_ctx)
{
    CHECK_NULL_ARG2(session, commit_ctx);
    dm_data_info_t *info = NULL;
    size_t i = 0;
    int rc = SR_ERR_OK;
    dm_model_subscription_t *ms = NULL;
    dm_commit_context_t *c_ctx = NULL;
    c_ctx = calloc(1, sizeof(*c_ctx));
    CHECK_NULL_NOMEM_RETURN(c_ctx);

    size_t attempts = 0;
    /* generate unique id */
    do {
        c_ctx->id = rand();
        if (NULL != sr_btree_search(dm_ctx->commit_ctxs.tree, c_ctx)) {
            c_ctx->id = DM_COMMIT_CTX_ID_INVALID;
        }
        if (++attempts > DM_COMMIT_CTX_ID_MAX_ATTEMPTS) {
            SR_LOG_ERR_MSG("Unable to generate an unique session_id.");
            rc = SR_ERR_INTERNAL;
            goto cleanup;
        }
    } while (DM_COMMIT_CTX_ID_INVALID == c_ctx->id);

    rc = sr_btree_init(dm_module_subscription_cmp, dm_model_subscription_free, &c_ctx->subscriptions);
    CHECK_RC_MSG_GOTO(rc, cleanup, "Binary tree allocation failed");

    rc = sr_btree_init(dm_data_info_cmp, dm_data_info_free, &c_ctx->prev_data_trees);
    CHECK_RC_MSG_GOTO(rc, cleanup, "Binary tree allocation failed");

    c_ctx->modif_count = 0;
    /* count modified files */
    while (NULL != (info = sr_btree_get_at(session->session_modules[session->datastore], i))) {
        if (info->modified) {
            c_ctx->modif_count++;

            if (SR_DS_STARTUP != session->datastore) {
                rc = dm_prepare_module_subscriptions(dm_ctx, info->schema, &ms);
                CHECK_RC_LOG_GOTO(rc, cleanup, "Prepare module subscription failed %s", info->schema->module->name);

                rc = sr_btree_insert(c_ctx->subscriptions, ms);
                CHECK_RC_LOG_GOTO(rc, cleanup, "Insert into subscription tree failed module %s", info->schema->module->name);
            }
            ms = NULL;
        }
        i++;
    }

    SR_LOG_DBG("Commit: In the session there are %zu / %zu modified models", c_ctx->modif_count, i);

    if (0 == session->oper_count[session->datastore] && 0 != c_ctx->modif_count && SR_DS_CANDIDATE != session->datastore) {
        SR_LOG_WRN_MSG("No operation logged, however data tree marked as modified");
        c_ctx->modif_count = 0;
        *commit_ctx = c_ctx;
        return SR_ERR_OK;
    }

    c_ctx->fds = calloc(c_ctx->modif_count, sizeof(*c_ctx->fds));
    CHECK_NULL_NOMEM_GOTO(c_ctx->fds, rc, cleanup);
    c_ctx->existed = calloc(c_ctx->modif_count, sizeof(*c_ctx->existed));
    CHECK_NULL_NOMEM_GOTO(c_ctx->existed, rc, cleanup);

    /* create commit session */
    rc = dm_session_start(dm_ctx, session->user_credentials, SR_DS_CANDIDATE == session->datastore ? SR_DS_RUNNING : session->datastore, &c_ctx->session);
    CHECK_RC_MSG_GOTO(rc, cleanup, "Commit session initialization failed");

    rc = sr_list_init(&c_ctx->up_to_date_models);
    CHECK_RC_MSG_GOTO(rc, cleanup, "List init failed");

    /* set pointer to the list of operations to be committed */
    c_ctx->operations = session->operations[session->datastore];
    c_ctx->oper_count = session->oper_count[session->datastore];

    *commit_ctx = c_ctx;
    return rc;

cleanup:
    c_ctx->modif_count = 0; /* no fd to be closed*/
    dm_model_subscription_free(ms);
    dm_free_commit_context(c_ctx);
    return rc;
}

/**
 * @brief Acquires locks that are needed to commit changes into the datastore
 * @param [in] dm_ctx
 * @param [in] session
 * @param [in] c_ctx
 * @param [in] module_name
 * @return Error code (SR_ERR_OK on success)
 */
static int
dm_commit_lock_model(dm_ctx_t *dm_ctx, dm_session_t *session, dm_commit_context_t *c_ctx, const char *module_name)
{
    CHECK_NULL_ARG4(dm_ctx, session, c_ctx, module_name);
    int rc = SR_ERR_OK;
    if (SR_DS_CANDIDATE == session->datastore) {
        /* acquire candidate lock*/
        dm_session_switch_ds(c_ctx->session, SR_DS_CANDIDATE);
        rc = dm_lock_module(dm_ctx, c_ctx->session, module_name);
        if (SR_ERR_LOCKED == rc) {
            /* check if the lock is hold by session that issued commit */
            rc = dm_lock_module(dm_ctx, session, module_name);
        }
        dm_session_switch_ds(c_ctx->session, SR_DS_RUNNING);
        CHECK_RC_LOG_RETURN(rc, "Failed to lock %s in candidate ds", module_name);
        /* acquire running lock*/
        rc = dm_lock_module(dm_ctx, c_ctx->session, module_name);
        if (SR_ERR_LOCKED == rc) {
            /* check if the lock is hold by session that issued commit */
            dm_session_switch_ds(session, SR_DS_RUNNING);
            rc = dm_lock_module(dm_ctx, session, module_name);
            dm_session_switch_ds(session, SR_DS_CANDIDATE);
        }
        CHECK_RC_LOG_RETURN(rc, "Failed to lock %s in running ds", module_name);
    } else {
        /* in case of startup/running ds acquire only startup/running lock*/
        rc = dm_lock_module(dm_ctx, c_ctx->session, module_name);
        if (SR_ERR_LOCKED == rc) {
            /* check if the lock is hold by session that issued commit */
            rc = dm_lock_module(dm_ctx, session, module_name);
        }
    }
    return rc;
}

int
dm_commit_load_modified_models(dm_ctx_t *dm_ctx, const dm_session_t *session, dm_commit_context_t *c_ctx)
{
    CHECK_NULL_ARG(c_ctx);
    CHECK_NULL_ARG5(dm_ctx, session, c_ctx->session, c_ctx->fds, c_ctx->existed);
    CHECK_NULL_ARG(c_ctx->up_to_date_models);
    dm_data_info_t *info = NULL;
    size_t i = 0;
    size_t count = 0;
    int rc = SR_ERR_OK;
    char *file_name = NULL;
    c_ctx->modif_count = 0; /* how many file descriptors should be closed on cleanup */

    /* lock models that should be committed */
    while (NULL != (info = sr_btree_get_at(session->session_modules[session->datastore], i++))) {
        if (!info->modified) {
            continue;
        }
        rc = dm_commit_lock_model(dm_ctx, (dm_session_t *) session, c_ctx, info->schema->module->name);
        CHECK_RC_LOG_RETURN(rc, "Module %s can not be locked", info->schema->module->name);
        if (SR_DS_CANDIDATE == session->datastore) {
            /* check if all subtrees are enabled */
            bool has_not_enabled = true;
            lyd_wd_cleanup(&info->node, 0);
            rc = dm_has_not_enabled_nodes(info, &has_not_enabled);
            lyd_wd_add(info->schema->ly_ctx, &info->node, LYD_WD_IMPL_TAG);
            CHECK_RC_LOG_RETURN(rc, "Has not enabled check failed for module %s", info->schema->module->name);
            if (has_not_enabled) {
                SR_LOG_ERR("There is a not enabled node in %s module, it can not be committed to the running", info->schema->module->name);
                return SR_ERR_OPERATION_FAILED;
            }
        }
    }
    i = 0;

    ac_set_user_identity(dm_ctx->ac_ctx, session->user_credentials);

    while (NULL != (info = sr_btree_get_at(session->session_modules[session->datastore], i++))) {
        if (!info->modified) {
            continue;
        }
        rc = sr_get_data_file_name(dm_ctx->data_search_dir, info->schema->module->name, c_ctx->session->datastore, &file_name);
        CHECK_RC_MSG_GOTO(rc, cleanup, "Get data file name failed");

        c_ctx->fds[count] = open(file_name, O_RDWR);
        if (-1 == c_ctx->fds[count]) {
            SR_LOG_DBG("File %s can not be opened for read write", file_name);
            if (EACCES == errno) {
                SR_LOG_ERR("File %s can not be opened because of authorization", file_name);
                rc = SR_ERR_UNAUTHORIZED;
                goto cleanup;
            }

            if (ENOENT == errno) {
                SR_LOG_DBG("File %s does not exist, trying to create an empty one", file_name);
                c_ctx->fds[count] = open(file_name, O_RDWR | O_CREAT, S_IRUSR | S_IWUSR | S_IRGRP | S_IWGRP | S_IROTH | S_IWOTH);
                CHECK_NOT_MINUS1_LOG_GOTO(c_ctx->fds[count], rc, SR_ERR_IO, cleanup, "File %s can not be created", file_name);
            }
        } else {
            c_ctx->existed[count] = true;
        }
        /* file was opened successfully increment the number of files to be closed */
        c_ctx->modif_count++;
        /* try to lock for write, non-blocking */
        rc = sr_lock_fd(c_ctx->fds[count], true, false);
        if (SR_ERR_OK != rc) {
            SR_LOG_ERR("Locking of file '%s' failed: %s.", file_name, sr_strerror(rc));
            rc = SR_ERR_OPERATION_FAILED;
            goto cleanup;
        }
        dm_data_info_t *di = NULL;

        bool copy_uptodate = false;
        rc = dm_is_info_copy_uptodate(dm_ctx, file_name, info, &copy_uptodate);
        CHECK_RC_MSG_GOTO(rc, cleanup, "File up to date check failed");

        /* ops are skipped also when candidate is committed to the running */
        if (copy_uptodate || SR_DS_CANDIDATE == session->datastore) {
            SR_LOG_DBG("Timestamp for the model %s matches, ops will be skipped", info->schema->module->name);
            rc = sr_list_add(c_ctx->up_to_date_models, (void *) info->schema->module->name);
            CHECK_RC_MSG_GOTO(rc, cleanup, "Adding to sr_list failed");

            di = calloc(1, sizeof(*di));
            CHECK_NULL_NOMEM_GOTO(di, rc, cleanup);
            di->node = sr_dup_datatree(info->node);
            if (NULL != info->node && NULL == di->node) {
                SR_LOG_ERR_MSG("Data tree duplication failed");
                rc = SR_ERR_INTERNAL;
                dm_data_info_free(di);
                goto cleanup;
            }
            pthread_mutex_lock(&info->schema->usage_count_mutex);
            info->schema->usage_count++;
            SR_LOG_DBG("Usage count %s incremented (value=%zu)", info->schema->module_name, info->schema->usage_count);
            pthread_mutex_unlock(&info->schema->usage_count_mutex);
            di->schema = info->schema;
        } else {
            /* if the file existed pass FILE 'r+', otherwise pass -1 because there is 'w' fd already */
            rc = dm_load_data_tree_file(dm_ctx, c_ctx->existed[count] ? c_ctx->fds[count] : -1, file_name, info->schema, &di);
            CHECK_RC_MSG_GOTO(rc, cleanup, "Loading data file failed");
        }

        rc = sr_btree_insert(c_ctx->session->session_modules[c_ctx->session->datastore], (void *) di);
        if (SR_ERR_OK != rc) {
            SR_LOG_ERR("Insert into commit session avl failed module %s", info->schema->module->name);
            dm_data_info_free(di);
            goto cleanup;
        }

        if (SR_DS_STARTUP != session->datastore) {
            /* for candidate and running we save prev state */
            if (SR_DS_RUNNING != session->datastore || copy_uptodate) {
                /* load data tree from file system */
                rc = dm_load_data_tree_file(dm_ctx, c_ctx->existed[count] ? c_ctx->fds[count] : -1, file_name, info->schema, &di);
                CHECK_RC_MSG_GOTO(rc, cleanup, "Loading data file failed");

                rc = sr_btree_insert(c_ctx->prev_data_trees, (void *) di);
                if (SR_ERR_OK != rc) {
                    SR_LOG_ERR("Insert into prev data trees failed module %s", info->schema->module->name);
                    dm_data_info_free(di);
                    goto cleanup;
                }
            } else {
                /* we can reuse data that were just read from file system */
                rc = dm_insert_data_info_copy(c_ctx->prev_data_trees, di);
                CHECK_RC_MSG_GOTO(rc, cleanup, "Insert data info copy failed");
            }
        }

        free(file_name);
        file_name = NULL;

        count++;
    }

    ac_unset_user_identity(dm_ctx->ac_ctx);

    return rc;

cleanup:
    ac_unset_user_identity(dm_ctx->ac_ctx);
    free(file_name);
    return rc;
}

int
dm_commit_write_files(dm_session_t *session, dm_commit_context_t *c_ctx)
{
    CHECK_NULL_ARG2(session, c_ctx);
    int rc = SR_ERR_OK;
    int ret = 0;
    size_t i = 0;
    size_t count = 0;
    dm_data_info_t *info = NULL;

    /* write data trees */
    i = 0;
    dm_data_info_t *merged_info = NULL;
    while (NULL != (info = sr_btree_get_at(session->session_modules[session->datastore], i++))) {
        if (info->modified) {
            /* get merged info */
            merged_info = sr_btree_search(c_ctx->session->session_modules[c_ctx->session->datastore], info);
            if (NULL == merged_info) {
                SR_LOG_ERR("Merged data info %s not found", info->schema->module->name);
                rc = SR_ERR_INTERNAL;
                continue;
            }
            ret = ftruncate(c_ctx->fds[count], 0);
            if (0 == ret) {
                lyd_wd_cleanup(&merged_info->node, 0);
                ly_errno = LY_SUCCESS; /* needed to check if the error was in libyang or not below */
                ret = lyd_print_fd(c_ctx->fds[count], merged_info->node, LYD_XML, LYP_WITHSIBLINGS | LYP_FORMAT);
            }
            if (0 == ret) {
                ret = fsync(c_ctx->fds[count]);
            }
            if (0 != ret) {
                SR_LOG_ERR("Failed to write data of '%s' module: %s", info->schema->module->name,
                        (ly_errno != LY_SUCCESS) ? ly_errmsg() : sr_strerror_safe(errno));
                rc = SR_ERR_INTERNAL;
            } else {
                SR_LOG_DBG("Data successfully written for module '%s'", info->schema->module->name);
            }
            count++;
        }
    }
    /* save time of the last commit */
    sr_clock_get_time(CLOCK_REALTIME, &session->dm_ctx->last_commit_time);

    return rc;
}

int
dm_commit_notify(dm_ctx_t *dm_ctx, dm_session_t *session, dm_commit_context_t *c_ctx)
{
    CHECK_NULL_ARG3(dm_ctx, session, c_ctx);
    int rc = SR_ERR_OK;
    size_t i = 0;
    dm_data_info_t *info = NULL, *commit_info = NULL, *prev_info = NULL, lookup_info = {0};
    dm_model_subscription_t *ms = NULL;
    bool match = false;
    sr_list_t *notified_notif = NULL;
    /* notification are sent only when running or candidate is committed*/
    if (SR_DS_STARTUP == session->datastore) {
        return SR_ERR_OK;
    }

    rc = sr_list_init(&notified_notif);
    CHECK_RC_MSG_RETURN(rc, "List init failed");

    SR_LOG_DBG_MSG("Sending notifications about the changes made in running datastore...");
    while (NULL != (info = sr_btree_get_at(session->session_modules[session->datastore], i++))) {
        if (!info->modified) {
            continue;
        }
        size_t d_cnt = 0;
        dm_model_subscription_t lookup = {0};

        lookup_info.schema = info->schema;
        /* configuration before commit */
        prev_info = sr_btree_search(c_ctx->prev_data_trees, &lookup_info);
        if (NULL == prev_info) {
            SR_LOG_ERR("Current data tree for module %s not found", info->schema->module->name);
            continue;
        }
        /* configuration after commit */
        commit_info = sr_btree_search(c_ctx->session->session_modules[c_ctx->session->datastore], &lookup_info);
        if (NULL == commit_info) {
            SR_LOG_ERR("Commit data tree for module %s not found", info->schema->module->name);
            continue;
        }

        lyd_wd_cleanup(&prev_info->node, 0);
        struct lyd_difflist *diff = lyd_diff(prev_info->node, commit_info->node, 0);
        lyd_wd_add(commit_info->schema->ly_ctx, &commit_info->node, LYD_WD_IMPL_TAG);
        if (NULL == diff) {
            SR_LOG_ERR("Lyd diff failed for module %s", info->schema->module->name);
            continue;
        }
        if (diff->type[d_cnt] == LYD_DIFF_END) {
            SR_LOG_DBG("No changes in module %s", info->schema->module->name);
            lyd_free_diff(diff);
            continue;
        }

        lookup.module = info->schema->module;

        ms = sr_btree_search(c_ctx->subscriptions, &lookup);
        if (NULL == ms) {
            SR_LOG_WRN("No subscription found for %s", info->schema->module->name);
            lyd_free_diff(diff);
            continue;
        }

        /* store differences in commit context */
        ms->difflist = diff;

        /* Log changes */
        if (SR_LL_DBG == sr_ll_stderr || SR_LL_DBG == sr_ll_syslog) {
            while (LYD_DIFF_END != diff->type[d_cnt]) {
                char *path = dm_get_notification_changed_xpath(diff, d_cnt);
                SR_LOG_DBG("%s: %s", dm_get_diff_type_to_string(diff->type[d_cnt]), path);
                free(path);
                d_cnt++;
            }
        }

        /* loop through subscription test if they should be notified */
        for (size_t s = 0; s < ms->subscription_cnt; s++) {

            for (d_cnt = 0; LYD_DIFF_END != diff->type[d_cnt]; d_cnt++) {
                const struct lyd_node *cmp_node = dm_get_notification_match_node(diff, d_cnt);
                rc = dm_match_subscription(ms->nodes[s], cmp_node, &match);
                if (SR_ERR_OK != rc) {
                    SR_LOG_WRN_MSG("Subscription match failed");
                    continue;
                }
                if (match) {
                    break;
                }
            }

            if (match) {
                /* something has been changed for this subscription, send notification */
                rc = np_subscription_notify(dm_ctx->np_ctx, ms->subscriptions[s], c_ctx->id);
                if (SR_ERR_OK != rc) {
                   SR_LOG_WRN("Unable to send notifications about the changes for the subscription in module %s xpath %s.",
                           ms->subscriptions[s]->module_name,
                           ms->subscriptions[s]->xpath);
                }
                rc = sr_list_add(notified_notif, ms->subscriptions[s]);
                if (SR_ERR_OK != rc) {
                   SR_LOG_WRN_MSG("List add failed");
                }
            }
        }
    }

    rc = dm_save_commit_context(dm_ctx, c_ctx);

    /* let the np know that the commit has finished */
    if (SR_ERR_OK == rc) {
        rc = np_commit_end_notify(dm_ctx->np_ctx, c_ctx->id, notified_notif);
    }

    sr_list_cleanup(notified_notif);
    return rc;
}

int
dm_feature_enable(dm_ctx_t *dm_ctx, const char *module_name, const char *feature_name, bool enable)
{
    CHECK_NULL_ARG3(dm_ctx, module_name, feature_name);
    int rc = SR_ERR_OK;
    dm_schema_info_t *schema_info = NULL;

    rc = dm_get_module_and_lockw(dm_ctx, module_name, &schema_info);
    CHECK_RC_LOG_RETURN(rc, "dm_get_module %s and lock failed", module_name);

    rc = dm_feature_enable_internal(dm_ctx, schema_info, module_name, feature_name, enable);

    pthread_rwlock_unlock(&schema_info->model_lock);

    return rc;
}

int
dm_install_module(dm_ctx_t *dm_ctx, const char *module_name, const char *revision, const char *file_name)
{
    CHECK_NULL_ARG3(dm_ctx, module_name, file_name); /* revision can be NULL */

    int rc = 0;
    md_module_t *module = NULL;
    md_dep_t *dep = NULL;
    sr_llist_node_t *ll_node = NULL;
    dm_schema_info_t *si = NULL;
    dm_schema_info_t lookup = {0};

    /* insert module into the dependency graph */
    md_ctx_lock(dm_ctx->md_ctx, true);
    pthread_rwlock_wrlock(&dm_ctx->schema_tree_lock);

    rc = md_insert_module(dm_ctx->md_ctx, file_name);
    if (SR_ERR_DATA_EXISTS == rc) {
        SR_LOG_WRN("Module '%s' is already installed\n", file_name);
        rc = SR_ERR_OK; /*< do not treat as error */
    }

    rc = md_get_module_info(dm_ctx->md_ctx, module_name, revision, &module);
    CHECK_RC_LOG_GOTO(rc, cleanup, "Get module %s info failed", module_name);

    lookup.module_name = (char *) module_name;
    si = sr_btree_search(dm_ctx->schema_info_tree, &lookup);
    if (NULL == si) {
        /* module is installed for the first time, will be loaded when a request
         * into this module is received */
    } else {
        RWLOCK_WRLOCK_TIMED_CHECK_GOTO(&si->model_lock, rc, cleanup);
        if (NULL != si->ly_ctx) {
            SR_LOG_WRN("Module %s already loaded", si->module_name);
            goto unlock;
        }

        si->ly_ctx = ly_ctx_new(dm_ctx->schema_search_dir);
        CHECK_NULL_NOMEM_GOTO(si->ly_ctx, rc, unlock);

        rc = dm_load_schema_file(dm_ctx, module->filepath, true, &si);
        CHECK_RC_LOG_GOTO(rc, unlock, "Failed to load schema %s", module->filepath);

        si->module = ly_ctx_get_module(si->ly_ctx, module_name, NULL);
        if (NULL == si->module){
            rc = SR_ERR_INTERNAL;
            goto unlock;
        }

        ll_node = module->deps->first;
        while (ll_node) {
            dep = (md_dep_t *)ll_node->data;
            if (dep->type == MD_DEP_EXTENSION) { // imports are automatically loaded by libyang
                rc = dm_load_schema_file(dm_ctx, dep->dest->filepath, true, &si);
                CHECK_RC_LOG_GOTO(rc, cleanup, "Loading of %s was not successfull", dep->dest->name);
            }
            ll_node = ll_node->next;
        }
unlock:
        pthread_rwlock_unlock(&si->model_lock);
    }
cleanup:
    pthread_rwlock_unlock(&dm_ctx->schema_tree_lock);
    md_ctx_unlock(dm_ctx->md_ctx);
    return rc;
}

int
dm_uninstall_module(dm_ctx_t *dm_ctx, const char *module_name, const char *revision)
{
    CHECK_NULL_ARG2(dm_ctx, module_name);
    int rc = SR_ERR_OK;
    md_module_t *module = NULL;
    dm_schema_info_t lookup = {0};
    dm_schema_info_t *schema_info = NULL;

    RWLOCK_RDLOCK_TIMED_CHECK_RETURN(&dm_ctx->schema_tree_lock);
    lookup.module_name = (char *) module_name;

    schema_info = sr_btree_search(dm_ctx->schema_info_tree, &lookup);
    if (NULL != schema_info) {
        pthread_rwlock_wrlock(&schema_info->model_lock);
        if (NULL != schema_info->ly_ctx){
            pthread_mutex_lock(&schema_info->usage_count_mutex);
            if (0 != schema_info->usage_count) {
                rc = SR_ERR_OPERATION_FAILED;
                SR_LOG_ERR("Module %s can not be uninstalled because it is being used. (referenced by %zu)", module_name, schema_info->usage_count);
            } else {
                ly_ctx_destroy(schema_info->ly_ctx, dm_free_lys_private_data);
                schema_info->ly_ctx = NULL;
                schema_info->module = NULL;
                SR_LOG_DBG("Module %s uninstalled", module_name);
            }
            pthread_mutex_unlock(&schema_info->usage_count_mutex);
        }
        pthread_rwlock_unlock(&schema_info->model_lock);
    } else {
        SR_LOG_DBG("Module %s is not loaded, can be uninstalled safely", module_name);
    }

    pthread_rwlock_unlock(&dm_ctx->schema_tree_lock);

    CHECK_RC_LOG_RETURN(rc, "Uninstallation of module %s was not successfull", module_name);

    md_ctx_lock(dm_ctx->md_ctx, true);
    rc = md_get_module_info(dm_ctx->md_ctx, module_name, revision, &module);

    if (NULL == module) {
        SR_LOG_ERR("Module %s with revision %s was not found", module_name, revision);
        rc = SR_ERR_NOT_FOUND;
    } else {
        rc = md_remove_module(dm_ctx->md_ctx, module_name, revision);
    }
    md_ctx_unlock(dm_ctx->md_ctx);
    return rc;
}

static int
dm_copy_config(dm_ctx_t *dm_ctx, dm_session_t *session, const sr_list_t *module_names, sr_datastore_t src, sr_datastore_t dst)
{
    CHECK_NULL_ARG2(dm_ctx, module_names);
    int rc = SR_ERR_OK;
    dm_session_t *src_session = NULL;
    dm_session_t *dst_session = NULL;
    char *module_name = NULL;
    dm_data_info_t **src_infos = NULL;
    size_t opened_files = 0;
    char *file_name = NULL;
    int *fds = NULL;

    if (src == dst || 0 == module_names->count) {
        return rc;
    }

    src_infos = calloc(module_names->count, sizeof(*src_infos));
    CHECK_NULL_NOMEM_GOTO(src_infos, rc, cleanup);
    fds = calloc(module_names->count, sizeof(*fds));
    CHECK_NULL_NOMEM_GOTO(fds, rc, cleanup);

    /* create source session */
    if (SR_DS_CANDIDATE != src) {
        rc = dm_session_start(dm_ctx, (session != NULL ? session->user_credentials : NULL), src, &src_session);
        CHECK_RC_MSG_GOTO(rc, cleanup, "Creating of temporary session failed");
    } else {
        src_session = session;
        sr_error_info_t *errors = NULL;
        size_t e_cnt = 0;
        rc = dm_validate_session_data_trees(dm_ctx, session, &errors, &e_cnt);
        if (SR_ERR_OK != rc) {
            rc = dm_report_error(session, errors[0].message, errors[0].xpath, SR_ERR_VALIDATION_FAILED);
            sr_free_errors(errors, e_cnt);
            SR_LOG_ERR_MSG("There is a invalid data tree, can not be copied");
            goto cleanup;
        }
    }

    /* create destination session */
    if (SR_DS_CANDIDATE != dst) {
        rc = dm_session_start(dm_ctx, (session != NULL ? session->user_credentials : NULL), dst, &dst_session);
        CHECK_RC_MSG_GOTO(rc, cleanup, "Creating of temporary session failed");
    } else {
        dst_session = session;
    }

    for (size_t i = 0; i < module_names->count; i++) {
        module_name = module_names->data[i];
        /* lock module in source ds */
        if (SR_DS_CANDIDATE != src) {
            rc = dm_lock_module(dm_ctx, src_session, (char *) module_name);
            if (SR_ERR_LOCKED == rc && NULL != session && src == session->datastore) {
                /* check if the lock is hold by session that issued copy-config */
                rc = dm_lock_module(dm_ctx, session, (char *) module_name);
            }
            CHECK_RC_LOG_GOTO(rc, cleanup, "Module %s can not be locked in source datastore", module_name);
        }

        /* lock module in destination */
        if (SR_DS_CANDIDATE != dst) {
            rc = dm_lock_module(dm_ctx, dst_session, (char *) module_name);
            if (SR_ERR_LOCKED == rc && NULL != session && dst == session->datastore) {
                /* check if the lock is hold by session that issued copy-config */
                rc = dm_lock_module(dm_ctx, session, (char *) module_name);
            }
            CHECK_RC_LOG_GOTO(rc, cleanup, "Module %s can not be locked in destination datastore", module_name);
        }

        /* load data tree to be copied*/
        rc = dm_get_data_info(dm_ctx, src_session, module_name, &(src_infos[i]));
        CHECK_RC_MSG_GOTO(rc, cleanup, "Get data info failed");

        if (SR_DS_CANDIDATE != dst) {
            /* create data file name */
            rc = sr_get_data_file_name(dm_ctx->data_search_dir, module_name, dst_session->datastore, &file_name);
            CHECK_RC_MSG_GOTO(rc, cleanup, "Get data file name failed");

            if (NULL != session) {
                ac_set_user_identity(dm_ctx->ac_ctx, session->user_credentials);
            }
            fds[opened_files] = open(file_name, O_RDWR | O_TRUNC);
            if (NULL != session) {
                ac_unset_user_identity(dm_ctx->ac_ctx);
            }
            if (-1 == fds[opened_files]) {
                SR_LOG_ERR("File %s can not be opened", file_name);
                free(file_name);
                goto cleanup;
            }
            opened_files++;
            free(file_name);
        }
    }

    int ret = 0;
    for (size_t i = 0; i < module_names->count; i++) {
        module_name = module_names->data[i];
        if (SR_DS_CANDIDATE != dst) {
            /* write dest file, dst is either startup or running*/
            lyd_wd_cleanup(&src_infos[i]->node, 0);
            if (0 != lyd_print_fd(fds[i], src_infos[i]->node, LYD_XML, LYP_WITHSIBLINGS | LYP_FORMAT)) {
                SR_LOG_ERR("Copy of module %s failed", module_name);
                rc = SR_ERR_INTERNAL;
            }
            ret = fsync(fds[i]);
            if (0 != ret) {
                SR_LOG_ERR("Failed to write data of '%s' module: %s", src_infos[i]->schema->module->name,
                        (ly_errno != LY_SUCCESS) ? ly_errmsg() : sr_strerror_safe(errno));
                rc = SR_ERR_INTERNAL;
            }
            if (SR_DS_CANDIDATE == src) {
                /* if the source ds is candidate we have bring default nodes back */
                lyd_wd_add(src_infos[i]->schema->ly_ctx, &src_infos[i]->node, LYD_WD_IMPL_TAG);
            }
        } else {
            /* copy data tree into candidate session */
            struct lyd_node *dup = sr_dup_datatree(src_infos[i]->node);
            dm_data_info_t *di_tmp = NULL;
            if (NULL != src_infos[i]->node && NULL == dup) {
                SR_LOG_ERR("Duplication of data tree %s failed", src_infos[i]->schema->module->name);
                rc = SR_ERR_INTERNAL;
                goto cleanup;
            }
            /* load data tree to be copied*/
            rc = dm_get_data_info(dm_ctx, dst_session, module_name, &di_tmp);
            CHECK_RC_MSG_GOTO(rc, cleanup, "Get data info failed");
            lyd_free_withsiblings(di_tmp->node);
            di_tmp->node = dup;
            di_tmp->modified = true;
        }
    }

    if (SR_DS_CANDIDATE == dst) {
        dm_remove_session_operations(dst_session);
    }

cleanup:
    if (SR_DS_CANDIDATE != src) {
        dm_session_stop(dm_ctx, src_session);
    }
    if (SR_DS_CANDIDATE != dst) {
        dm_session_stop(dm_ctx, dst_session);
    }
    for (size_t i = 0; i < opened_files; i++) {
        close(fds[i]);
    }
    free(fds);
    free(src_infos);
    return rc;
}

int
dm_has_state_data(dm_ctx_t *ctx, const char *module_name, bool *res)
{
    CHECK_NULL_ARG3(ctx, module_name, res);
    md_module_t *module = NULL;
    int rc = SR_ERR_OK;

    md_ctx_lock(ctx->md_ctx, false);
    rc = md_get_module_info(ctx->md_ctx, module_name, NULL, &module);
    if (SR_ERR_OK == rc) {
        *res = (module->op_data_subtrees->first != NULL);
    }
    md_ctx_unlock(ctx->md_ctx);

    return rc;
}

int
dm_has_enabled_subtree(dm_ctx_t *ctx, const char *module_name, dm_schema_info_t **schema, bool *res)
{
    CHECK_NULL_ARG3(ctx, module_name, res);
    int rc = SR_ERR_OK;
    dm_schema_info_t *schema_info = NULL;

    rc = dm_get_module_and_lock(ctx, module_name, &schema_info);
    CHECK_RC_MSG_RETURN(rc, "Get module failed");

    *res = false;
    struct lys_node *node = schema_info->module->data;

    while (NULL != node) {
        if (dm_is_enabled_check_recursively(node)) {
            *res = true;
            break;
        }
        node = node->next;
    }

    if (NULL != schema) {
        *schema = schema_info;
    }
    pthread_rwlock_unlock(&schema_info->model_lock);
    return rc;
}

int
dm_enable_module_running(dm_ctx_t *ctx, dm_session_t *session, const char *module_name,
        bool copy_from_startup)
{
    CHECK_NULL_ARG2(ctx, module_name); /* schema_info, session can be NULL */
    dm_schema_info_t *si = NULL;
    int rc = SR_ERR_OK;

    rc = dm_get_module_and_lockw(ctx, module_name, &si);
    CHECK_RC_LOG_RETURN(rc, "Lock schema %s for write failed", module_name);

    rc = dm_enable_module_running_internal(ctx, session, si, module_name);
    pthread_rwlock_unlock(&si->model_lock);
    CHECK_RC_LOG_RETURN(rc, "Enable module %s running failed", module_name);

    if (SR_ERR_OK == rc && copy_from_startup) {
        /* copy the config if requested - subscription does not contain SR_SUBSCR_PASSIVE flag */
        rc = dm_copy_module(ctx, session, module_name, SR_DS_STARTUP, SR_DS_RUNNING);
    }
    return rc;
}

/**
 * @brief Copies a subtree (specified by xpath) of configuration from startup to running. Replaces
 * the previous configuration under the xpath.
 *
 * @param [in] ctx
 * @param [in] session
 * @param [in] module
 * @param [in] xpath
 * @return Error code (SR_ERR_OK on success)
 */
static int
dm_copy_subtree_startup_running(dm_ctx_t *ctx, dm_session_t *session, const char *module_name, dm_schema_info_t *schema_info, const char *xpath)
{
    CHECK_NULL_ARG5(ctx, session, module_name, schema_info, xpath);
    int rc = SR_ERR_OK;
    struct ly_set *nodes = NULL;
    dm_session_t *tmp_session = NULL;
    dm_data_info_t *startup_info = NULL;
    dm_data_info_t *candidate_info = NULL;
    struct lyd_node *node = NULL, *parent = NULL;

    rc = dm_session_start(ctx, session->user_credentials, SR_DS_STARTUP, &tmp_session);
    CHECK_RC_MSG_RETURN(rc, "Failed to start a temporary session");

    /* select nodes by xpath from startup */
    rc = dm_get_data_info(ctx, tmp_session, module_name, &startup_info);
    CHECK_RC_MSG_GOTO(rc, cleanup, "Get info for startup config failed");

    if (NULL == startup_info->node) {
        SR_LOG_DBG("Startup config for module '%s' is empty nothing to copy", module_name);
    }

    /* switch to candidate */
    tmp_session->datastore = SR_DS_CANDIDATE;
    rc = dm_get_data_info(ctx, tmp_session, module_name, &candidate_info);
    CHECK_RC_MSG_GOTO(rc, cleanup, "Get info failed");

    /* remove previous config from running */
    SR_LOG_DBG("Remove previous content of running configuration under %s.", xpath);
    rc = rp_dt_delete_item(ctx, tmp_session, xpath, SR_EDIT_DEFAULT);
    CHECK_RC_LOG_GOTO(rc, cleanup, "Delete of previous values in running failed xpath %s", xpath);

    /* select a part of configuration to be enabled */
    rc = rp_dt_find_nodes(ctx, startup_info->node, xpath, false, &nodes);
    if (SR_ERR_NOT_FOUND == rc) {
        SR_LOG_DBG("Subtree %s of enabled configuration is empty", xpath);
        rc = SR_ERR_OK;
    }
    CHECK_RC_MSG_GOTO(rc, cleanup, "Find nodes for configuration to be enabled failed");

    /* insert selected nodes */
    for (unsigned i = 0; NULL != nodes && i < nodes->number; i++) {
        node = nodes->set.d[i];
        if ((LYS_LEAF | LYS_LEAFLIST) & node->schema->nodetype) {
            char *node_xpath = lyd_path(node);
            CHECK_NULL_NOMEM_GOTO(node_xpath, rc, cleanup);
            dm_lyd_new_path(candidate_info, node_xpath,
                    ((struct lyd_node_leaf_list *) node)->value_str, LYD_PATH_OPT_UPDATE);
            free(node_xpath);
        } else {
            /* list or container */
            if (NULL != node->parent) {
                char *parent_xpath = lyd_path(node->parent);
                dm_lyd_new_path(candidate_info, parent_xpath, NULL, LYD_PATH_OPT_UPDATE);
                /* create or find parent node */
                rc = rp_dt_find_node(ctx, candidate_info->node, parent_xpath, false, &parent);
                free(parent_xpath);
                CHECK_RC_MSG_GOTO(rc, cleanup, "Failed to find parent node");
            }
            /* unlink data tree from session */
            sr_lyd_unlink(startup_info, node);

            /* attach to parent */
            if (NULL != parent) {
                if (0 != lyd_insert(parent, node)) {
                    SR_LOG_ERR_MSG("Node insert failed");
                    lyd_free_withsiblings(node);
                }
            } else {
                rc = sr_lyd_insert_after(candidate_info, candidate_info->node, node);
                if (SR_ERR_OK != rc) {
                    lyd_free_withsiblings(node);
                    SR_LOG_ERR_MSG("Node insert failed");
                }
            }
        }
    }

    /* copy module candidate -> running */
    rc = dm_copy_module(ctx, tmp_session, module_name, SR_DS_CANDIDATE, SR_DS_RUNNING);

cleanup:
    ly_set_free(nodes);
    dm_session_stop(ctx, tmp_session);

    return rc;
}

int
dm_enable_module_subtree_running(dm_ctx_t *ctx, dm_session_t *session, const char *module_name, const char *xpath,
        bool copy_from_startup)
{
    CHECK_NULL_ARG3(ctx, module_name, xpath); /* session can be NULL */
    dm_schema_info_t *si = NULL;
    int rc = SR_ERR_OK;

    rc = dm_get_module_and_lockw(ctx, module_name, &si);
    CHECK_RC_LOG_RETURN(rc, "Lock schema %s for write failed", si->module_name);

    rc = dm_enable_module_subtree_running_internal(ctx, session, si, module_name, xpath);
    pthread_rwlock_unlock(&si->model_lock);
    CHECK_RC_LOG_RETURN(rc, "Enabling of xpath %s failed", xpath);

    if (copy_from_startup) {
        rc = dm_copy_subtree_startup_running(ctx, session, module_name, si, xpath);
    }
    return rc;
}

int
dm_disable_module_running(dm_ctx_t *ctx, dm_session_t *session, const char *module_name)
{
    CHECK_NULL_ARG2(ctx, module_name);
    int rc = SR_ERR_OK;
    dm_schema_info_t *schema_info = NULL;

    rc = dm_get_module_and_lockw(ctx, module_name, &schema_info);
    CHECK_RC_LOG_RETURN(rc, "Get module failed for module %s", module_name);

    struct lys_node *iter = NULL, *child = NULL;
    sr_list_t *stack = NULL;
    rc = sr_list_init(&stack);
    CHECK_RC_MSG_RETURN(rc, "List init failed");

    /* iterate through top-level nodes */
    LY_TREE_FOR(schema_info->module->data, iter)
    {
        if (((LYS_CONTAINER | LYS_LIST | LYS_LEAF | LYS_LEAFLIST) & iter->nodetype) && dm_is_node_enabled(iter)) {
            rc = dm_set_node_state(iter, DM_NODE_DISABLED);
            CHECK_RC_MSG_GOTO(rc, cleanup, "Set node state failed");

            if ((LYS_CONTAINER | LYS_LIST) & iter->nodetype) {

                LY_TREE_FOR(iter->child, child)
                {
                    if (((LYS_CONTAINER | LYS_LIST | LYS_LEAF | LYS_LEAFLIST) & iter->nodetype) && dm_is_node_enabled(child)) {
                        rc = sr_list_add(stack, child);
                        CHECK_RC_MSG_GOTO(rc, cleanup, "Adding to sr_list failed");
                    }
                }
            }
        }
    }

    /* recursively disable all enabled children*/
    while (stack->count != 0) {
        iter = stack->data[stack->count - 1];
        rc = dm_set_node_state(iter, DM_NODE_DISABLED);
        CHECK_RC_MSG_GOTO(rc, cleanup, "Set node state failed");

        sr_list_rm_at(stack, stack->count - 1);

        if ((LYS_CONTAINER | LYS_LIST) & iter->nodetype) {

            LY_TREE_FOR(iter->child, child)
            {
                if (((LYS_CONTAINER | LYS_LIST | LYS_LEAF | LYS_LEAFLIST) & child->nodetype) && dm_is_node_enabled(child)) {
                    rc = sr_list_add(stack, child);
                    CHECK_RC_MSG_GOTO(rc, cleanup, "Adding to sr_list failed");
                }
            }
        }
    }
cleanup:
    pthread_rwlock_unlock(&schema_info->model_lock);
    sr_list_cleanup(stack);

    return rc;
}

int
dm_copy_module(dm_ctx_t *dm_ctx, dm_session_t *session, const char *module_name, sr_datastore_t src, sr_datastore_t dst)
{
    CHECK_NULL_ARG2(dm_ctx, module_name);
    sr_list_t *module_list = NULL;
    dm_schema_info_t *schema_info = NULL;
    int rc = SR_ERR_OK;

    rc = sr_list_init(&module_list);
    CHECK_RC_MSG_RETURN(rc, "List init failed");

    rc = dm_get_module_and_lock(dm_ctx, module_name, &schema_info);
    CHECK_RC_MSG_GOTO(rc, cleanup, "dm_get_module failed");

    rc = sr_list_add(module_list, schema_info->module_name);
    CHECK_RC_MSG_GOTO(rc, cleanup, "Adding to sr_list failed");

    rc = dm_copy_config(dm_ctx, session, module_list, src, dst);
    CHECK_RC_MSG_GOTO(rc, cleanup, "Dm copy config failed");

cleanup:
    if (NULL != schema_info) {
        pthread_rwlock_unlock(&schema_info->model_lock);
    }
    sr_list_cleanup(module_list);
    return rc;
}

int
dm_copy_all_models(dm_ctx_t *dm_ctx, dm_session_t *session, sr_datastore_t src, sr_datastore_t dst)
{
    CHECK_NULL_ARG2(dm_ctx, session);
    sr_list_t *enabled_modules = NULL;
    int rc = SR_ERR_OK;

    rc = dm_get_all_modules(dm_ctx, session, (SR_DS_RUNNING == src || SR_DS_RUNNING == dst), &enabled_modules);
    CHECK_RC_MSG_GOTO(rc, cleanup, "Get all modules failed");

    rc = dm_copy_config(dm_ctx, session, enabled_modules, src, dst);
    CHECK_RC_MSG_GOTO(rc, cleanup, "Dm copy config failed");

cleanup:
    sr_list_cleanup(enabled_modules);
    return rc;
}

/**
 * @brief Kind of procedure that DM can validate.
 */
typedef enum dm_procedure_e {
    DM_PROCEDURE_RPC,               /**< Remote procedure call */
    DM_PROCEDURE_EVENT_NOTIF,       /**< Event notification */
    DM_PROCEDURE_ACTION,            /**< NETCONF RPC operation connected to a specific data node. */
} dm_procedure_t;

/**
 * @brief Validates arguments of a procedure (RPC, Event notification, Action).
 * @param [in] dm_ctx DM context.
 * @param [in] session DM session.
 * @param [in] type Type of the procedure.
 * @param [in] xpath XPath of the procedure.
 * @param [in] api_variant Variant of the API (values vs. trees)
 * @param [in] args_p Input/output arguments of the procedure (can be changed inside of the function).
 * @param [in] arg_cnt_p Number of input/output arguments provided (can be changed inside of the function).
 * @param [in] input TRUE if input arguments were provided, FALSE if output.
 * @return Error code (SR_ERR_OK on success)
 */
static int
dm_validate_procedure(dm_ctx_t *dm_ctx, dm_session_t *session, dm_procedure_t type, const char *xpath,
        sr_api_variant_t api_variant, void **args_p, size_t *arg_cnt_p, bool input)
{
    sr_val_t *args = NULL;
    sr_node_t *args_tree = NULL;
    size_t arg_cnt = 0;
<<<<<<< HEAD
    dm_schema_info_t *schema_info = NULL;
=======
    char root_xpath[PATH_MAX] = { 0, };
    const struct lys_module *module = NULL;
>>>>>>> 0052416a
    const struct lys_node *sch_node = NULL;
    struct lyd_node *data_tree = NULL, *new_node = NULL;
    char *string_value = NULL, *tmp_xpath = NULL;
    struct ly_set *nodeset = NULL;
    char *module_name = NULL;
    char *procedure_name = NULL;
    int validation_options = 0;
    int ret = 0, rc = SR_ERR_OK;

    CHECK_NULL_ARG5(dm_ctx, session, xpath, args_p, arg_cnt_p);

    if (SR_API_VALUES == api_variant) {
        args = (sr_val_t *)*args_p;
    } else {
        args_tree = (sr_node_t *)*args_p;
    }
    arg_cnt = *arg_cnt_p;

    /* get name of the procedure - only for error messages */
    switch (type) {
        case DM_PROCEDURE_RPC:
            procedure_name = "RPC";
            break;
        case DM_PROCEDURE_EVENT_NOTIF:
            procedure_name = "Event notification";
            break;
        case DM_PROCEDURE_ACTION:
            procedure_name = "Action";
            break;
    }

    /* load whichever module is needed */
    if (dm_ctx->conn_mode == CM_MODE_LOCAL) {
        rc = sr_copy_first_ns(xpath, &module_name);
        CHECK_RC_MSG_RETURN(rc, "Error by extracting module name from xpath.");
        rc = dm_get_module_and_lock(dm_ctx, module_name, &schema_info);
        free(module_name);
        CHECK_RC_MSG_RETURN(rc, "dm_get_module failed");
    }

<<<<<<< HEAD
    data_tree = lyd_new_path(NULL, schema_info->ly_ctx, xpath, NULL, 0);
    if (NULL == data_tree) {
        SR_LOG_ERR("%s xpath validation failed ('%s'): %s", procedure_name, xpath, ly_errmsg());
        pthread_rwlock_unlock(&schema_info->model_lock);
        return dm_report_error(session, ly_errmsg(), xpath, SR_ERR_BAD_ELEMENT);
    }

    for (size_t i = 0; i < arg_cnt; i++) {
        /* get schema node */
        sch_node = ly_ctx_get_node2(schema_info->ly_ctx, NULL, args[i].xpath, (input ? 0 : 1));
        if (NULL == sch_node) {
            SR_LOG_ERR("%s argument xpath validation failed('%s'): %s", procedure_name, args[i].xpath, ly_errmsg());
            rc = dm_report_error(session, ly_errmsg(), args[i].xpath, SR_ERR_BAD_ELEMENT);
            break;
=======
    /* converse sysrepo values/trees to libyang data tree */
    pthread_rwlock_rdlock(&dm_ctx->lyctx_lock);
    if (SR_API_VALUES == api_variant) {
        data_tree = lyd_new_path(NULL, dm_ctx->ly_ctx, xpath, NULL, 0);
        if (NULL == data_tree) {
            SR_LOG_ERR("%s xpath validation failed ('%s'): %s", procedure_name, xpath, ly_errmsg());
            pthread_rwlock_unlock(&dm_ctx->lyctx_lock);
            return dm_report_error(session, ly_errmsg(), xpath, SR_ERR_BAD_ELEMENT);
        }

        for (size_t i = 0; i < arg_cnt; i++) {
            /* get schema node */
            sch_node = ly_ctx_get_node2(dm_ctx->ly_ctx, NULL, args[i].xpath, (input ? 0 : 1));
            if (NULL == sch_node) {
                SR_LOG_ERR("%s argument xpath validation failed('%s'): %s", procedure_name, args[i].xpath, ly_errmsg());
                rc = dm_report_error(session, ly_errmsg(), args[i].xpath, SR_ERR_BAD_ELEMENT);
                break;
            }
            /* copy argument value to string */
            string_value = NULL;
            if ((SR_CONTAINER_T != args[i].type) && (SR_LIST_T != args[i].type)) {
                rc = sr_val_to_str(&args[i], sch_node, &string_value);
                if (SR_ERR_OK != rc) {
                    SR_LOG_ERR("Unable to convert %s argument value to string.", procedure_name);
                    break;
                }
            }
            /* create the argument node in the tree */
            new_node = lyd_new_path(data_tree, dm_ctx->ly_ctx, args[i].xpath, string_value, (input ? 0 : LYD_PATH_OPT_OUTPUT));
            free(string_value);
            if (NULL == new_node) {
                SR_LOG_ERR("Unable to add new %s argument '%s': %s.", procedure_name, args[i].xpath, ly_errmsg());
                rc = dm_report_error(session, ly_errmsg(), ly_errpath(), SR_ERR_VALIDATION_FAILED);
                break;
            }
>>>>>>> 0052416a
        }
    } else { /**< SR_API_TREES */
        for (size_t i = 0; i < arg_cnt; i++) {
            snprintf(root_xpath, PATH_MAX, "%s/%s", xpath, args_tree[i].name);
            rc = sr_tree_to_dt(dm_ctx->ly_ctx, args_tree + i, root_xpath, !input, &data_tree);
            if (SR_ERR_OK != rc) {
                SR_LOG_ERR("Unable to convert sysrepo tree into a libyang tree ('%s').", root_xpath);
                break;
            }
        }
<<<<<<< HEAD
        /* create the argument node in the tree */
        new_node = lyd_new_path(data_tree, schema_info->ly_ctx, args[i].xpath, string_value, (input ? 0 : LYD_PATH_OPT_OUTPUT));
        free(string_value);
        if (NULL == new_node) {
            SR_LOG_ERR("Unable to add new %s argument '%s': %s.", procedure_name, args[i].xpath, ly_errmsg());
            rc = dm_report_error(session, ly_errmsg(), ly_errpath(), SR_ERR_VALIDATION_FAILED);
            break;
        }
=======
>>>>>>> 0052416a
    }

    /* validate the content (and also add default nodes) */
    if ((SR_ERR_OK == rc) && (arg_cnt > 0)) {
        validation_options = LYD_OPT_STRICT | LYD_WD_IMPL_TAG;
        switch (type) {
            case DM_PROCEDURE_RPC:
            case DM_PROCEDURE_ACTION:
                validation_options |= (input ? LYD_OPT_RPC : LYD_OPT_RPCREPLY);
                break;
            case DM_PROCEDURE_EVENT_NOTIF:
                validation_options |= LYD_OPT_NOTIF;
        }
        ret = lyd_validate(&data_tree, validation_options);
        if (0 != ret) {
            SR_LOG_ERR("%s content validation failed: %s", procedure_name, ly_errmsg());
            rc = dm_report_error(session, ly_errmsg(), ly_errpath(), SR_ERR_VALIDATION_FAILED);
        }
    }

    /* re-read the arguments from data tree (it can now contain newly added default nodes) */
    if ((SR_ERR_OK == rc) && (arg_cnt > 0)) {
        if (SR_API_VALUES == api_variant) {
            tmp_xpath = calloc(strlen(xpath)+4, sizeof(*tmp_xpath));
            if (NULL != tmp_xpath) {
                strcat(tmp_xpath, xpath);
                strcat(tmp_xpath, "//*");
                nodeset = lyd_get_node(data_tree, tmp_xpath);
                if (NULL != nodeset) {
                    rc = rp_dt_get_values_from_nodes(nodeset, &args, &arg_cnt);
                    if (SR_ERR_OK == rc) {
                        sr_free_values(*args_p, *arg_cnt_p);
                        *args_p = args;
                        *arg_cnt_p = arg_cnt;
                    }
                } else {
                    SR_LOG_ERR("No matching nodes returned for xpath '%s'.", tmp_xpath);
                    rc = SR_ERR_INTERNAL;
                }
                ly_set_free(nodeset);
                free(tmp_xpath);
            } else {
                SR_LOG_ERR_MSG("Unable to allocate memory for xpath.");
                rc = SR_ERR_NOMEM;
            }
        } else { /**< SR_API_TREES */
            tmp_xpath = calloc(strlen(xpath) + 3 + (type != DM_PROCEDURE_EVENT_NOTIF ? 2 : 0),
                               sizeof(*tmp_xpath));
            if (NULL != tmp_xpath) {
                strcat(tmp_xpath, xpath);
                strcat(tmp_xpath, "/");
                if (type != DM_PROCEDURE_EVENT_NOTIF) {
                    strcat(tmp_xpath, "./"); /* skip "input" / "output" */
                }
                strcat(tmp_xpath, "*");
                nodeset = lyd_get_node(data_tree, tmp_xpath);
                if (NULL != nodeset) {
                    rc = sr_nodes_to_trees(dm_ctx->ly_ctx, nodeset, &args_tree, &arg_cnt);
                    if (SR_ERR_OK == rc) {
                        sr_free_trees(*args_p, *arg_cnt_p);
                        *args_p = args_tree;
                        *arg_cnt_p = arg_cnt;
                    }
                } else {
                    SR_LOG_ERR("No matching nodes returned for xpath '%s'.", tmp_xpath);
                    rc = SR_ERR_INTERNAL;
                }
                ly_set_free(nodeset);
                free(tmp_xpath);
            } else {
                SR_LOG_ERR_MSG("Unable to allocate memory for xpath.");
                rc = SR_ERR_NOMEM;
            }
        }
    }

    pthread_rwlock_unlock(&schema_info->model_lock);

    lyd_free_withsiblings(data_tree);

    return rc;
}

int
dm_validate_rpc(dm_ctx_t *dm_ctx, dm_session_t *session, const char *rpc_xpath, sr_val_t **args, size_t *arg_cnt, bool input)
{
    return dm_validate_procedure(dm_ctx, session, DM_PROCEDURE_RPC, rpc_xpath, SR_API_VALUES,
            (void **)args, arg_cnt, input);
}

int
dm_validate_rpc_tree(dm_ctx_t *dm_ctx, dm_session_t *session, const char *rpc_xpath, sr_node_t **args, size_t *arg_cnt, bool input)
{
    return dm_validate_procedure(dm_ctx, session, DM_PROCEDURE_RPC, rpc_xpath, SR_API_TREES,
            (void **)args, arg_cnt, input);
}

int
dm_validate_event_notif(dm_ctx_t *dm_ctx, dm_session_t *session, const char *event_notif_xpath, sr_val_t **values, size_t *values_cnt)
{
    return dm_validate_procedure(dm_ctx, session, DM_PROCEDURE_EVENT_NOTIF, event_notif_xpath, SR_API_VALUES,
            (void **)values, values_cnt, true);
}

struct lyd_node *
dm_lyd_new_path(dm_data_info_t *data_info, const char *path, const char *value, int options)
{
    int rc = SR_ERR_OK;
    CHECK_NULL_ARG_NORET2(rc, data_info, path);
    if (SR_ERR_OK != rc){
        return NULL;
    }

    struct lyd_node *new = NULL;
    new = lyd_new_path(data_info->node, data_info->schema->ly_ctx, path, value, options);
    if (NULL == data_info->node) {
        data_info->node = new;
    }

    return new;
}

int
dm_copy_modified_session_trees(dm_ctx_t *dm_ctx, dm_session_t *from, dm_session_t *to)
{
    CHECK_NULL_ARG3(dm_ctx, from, to);
    int rc = SR_ERR_OK;
    size_t i = 0;
    dm_data_info_t *info = NULL;
    dm_data_info_t *new_info = NULL;
    while (NULL != (info = sr_btree_get_at(from->session_modules[from->datastore], i++))) {
        if (!info->modified) {
            continue;
        }
        bool existed = true;
        new_info = sr_btree_search(to->session_modules[to->datastore], info);
        if (NULL == new_info) {
            existed = false;
            new_info = calloc(1, sizeof(*new_info));
            CHECK_NULL_NOMEM_RETURN(new_info);
        }

        new_info->modified = info->modified;
        new_info->schema = info->schema;
        new_info->timestamp = info->timestamp;
        lyd_free_withsiblings(new_info->node);
        new_info->node = NULL;
        if (NULL != info->node) {
            new_info->node = sr_dup_datatree(info->node);
        }

        if (!existed) {
            pthread_mutex_lock(&info->schema->usage_count_mutex);
            info->schema->usage_count++;
            SR_LOG_DBG("Usage count %s deccremented (value=%zu)", info->schema->module_name, info->schema->usage_count);
            pthread_mutex_unlock(&info->schema->usage_count_mutex);

            rc = sr_btree_insert(to->session_modules[to->datastore], new_info);
            CHECK_RC_MSG_GOTO(rc, fail, "Adding data tree to session modules failed");
        }
    }
    return rc;

fail:
    dm_data_info_free(new_info);
    return rc;
}

int
dm_copy_session_tree(dm_ctx_t *dm_ctx, dm_session_t *from, dm_session_t *to, const char *module_name)
{
    CHECK_NULL_ARG4(dm_ctx, from, to, module_name);
    int rc = SR_ERR_OK;
    dm_data_info_t *info = NULL;
    dm_data_info_t lookup = {0};
    dm_data_info_t *new_info = NULL;
    dm_schema_info_t *schema_info = NULL;
    struct lyd_node *tmp_node = NULL;
    bool existed = true;

    rc = dm_get_module_and_lock(dm_ctx, module_name, &schema_info);
    CHECK_RC_LOG_RETURN(rc, "Get module %s failed.", module_name);

    lookup.schema = schema_info;

    info = sr_btree_search(from->session_modules[from->datastore], &lookup);
    pthread_rwlock_unlock(&schema_info->model_lock);
    if (NULL == info) {
        SR_LOG_DBG("Module %s not loaded in source session", module_name);
        return rc;
    }

    new_info = sr_btree_search(to->session_modules[to->datastore], &lookup);
    if (NULL == new_info) {
        existed = false;
        new_info = calloc(1, sizeof(*new_info));
        CHECK_NULL_NOMEM_RETURN(new_info);
    }

    new_info->modified = info->modified;
    new_info->schema = info->schema;
    new_info->timestamp = info->timestamp;
    if (NULL != info->node) {
        tmp_node = sr_dup_datatree(info->node);
        CHECK_NULL_NOMEM_ERROR(tmp_node, rc);
    }

    if (SR_ERR_OK == rc) {
        lyd_free_withsiblings(new_info->node);
        new_info->node = tmp_node;
    }

    if (!existed) {
        pthread_mutex_lock(&info->schema->usage_count_mutex);
        info->schema->usage_count++;
        SR_LOG_DBG("Usage count %s deccremented (value=%zu)", info->schema->module_name, info->schema->usage_count);
        pthread_mutex_unlock(&info->schema->usage_count_mutex);
        if (SR_ERR_OK == rc) {
            rc = sr_btree_insert(to->session_modules[to->datastore], new_info);
        } else {
            dm_data_info_free(new_info);
        }
    }
    return rc;
}

int
dm_create_rdonly_ptr_data_tree(dm_ctx_t *dm_ctx, dm_session_t *from, dm_session_t *to, dm_schema_info_t *schema_info)
{
    CHECK_NULL_ARG4(dm_ctx, from, to, schema_info);
    int rc = SR_ERR_OK;
    dm_data_info_t *info = NULL;
    dm_data_info_t lookup = {0};
    dm_data_info_t *new_info = NULL;
    bool existed = true;

    lookup.schema = schema_info;

    info = sr_btree_search(from->session_modules[from->datastore], &lookup);
    if (NULL == info) {
        SR_LOG_DBG("Module %s not loaded in source session", schema_info->module_name);
        return rc;
    }

    new_info = sr_btree_search(to->session_modules[to->datastore], &lookup);
    if (NULL == new_info) {
        existed = false;
        new_info = calloc(1, sizeof(*new_info));
        CHECK_NULL_NOMEM_RETURN(new_info);
    }

    new_info->modified = info->modified;
    new_info->schema = info->schema;
    new_info->timestamp = info->timestamp;
    new_info->rdonly_copy = true;
    lyd_free_withsiblings(new_info->node);
    new_info->node = info->node;

    if (!existed) {
        rc = sr_btree_insert(to->session_modules[to->datastore], new_info);
        if (SR_ERR_OK != rc) {
            dm_data_info_free(new_info);
        }
    }
    return rc;
}

int
dm_copy_if_not_loaded(dm_ctx_t *dm_ctx, dm_session_t *from_session, dm_session_t *session, const char *module_name)
{
    CHECK_NULL_ARG4(dm_ctx, from_session, session, module_name);
    int rc = SR_ERR_OK;
    dm_data_info_t lookup = {0};
    dm_data_info_t *info  = NULL;
    dm_schema_info_t *schema_info = NULL;

    rc = dm_get_module_and_lock(dm_ctx, module_name, &schema_info);
    CHECK_RC_LOG_RETURN(rc, "Get module %s failed", module_name);

    lookup.schema = schema_info;

    info = sr_btree_search(session->session_modules[session->datastore], &lookup);

    if (NULL == info) {
        rc = dm_create_rdonly_ptr_data_tree(dm_ctx, from_session, session, schema_info);
    }
    pthread_rwlock_unlock(&schema_info->model_lock);
    return rc;
}

int
dm_move_session_tree_and_ops_all_ds(dm_ctx_t *dm_ctx, dm_session_t *from, dm_session_t *to)
{
    CHECK_NULL_ARG3(dm_ctx, from, to);
    CHECK_NULL_ARG(from->session_modules);
    int rc = SR_ERR_OK;

    int from_ds = from->datastore;
    int to_ds = to->datastore;
    for (int ds = 0; ds < DM_DATASTORE_COUNT; ds++) {
        dm_session_switch_ds(from, ds);
        dm_session_switch_ds(to, ds);
        sr_btree_cleanup(to->session_modules[ds]);
        dm_free_sess_operations(to->operations[ds], to->oper_count[ds]);

        to->session_modules[ds] = from->session_modules[ds];
        to->oper_count[ds] = from->oper_count[ds];
        to->oper_size[ds] = from->oper_size[ds];
        to->operations[ds] = from->operations[ds];

        from->session_modules[ds] = NULL;
        from->operations[ds] = NULL;
        from->oper_count[ds] = 0;
        from->oper_size[ds] = 0;

        dm_session_switch_ds(from, ds);
        rc = dm_discard_changes(dm_ctx, from);
    }
    dm_session_switch_ds(from, from_ds);
    dm_session_switch_ds(to, to_ds);
    CHECK_RC_MSG_RETURN(rc, "Discard changes failed");
    return rc;
}


int
dm_move_session_trees_in_session(dm_ctx_t *dm_ctx, dm_session_t *session, sr_datastore_t from, sr_datastore_t to)
{
    CHECK_NULL_ARG2(dm_ctx, session);
    CHECK_NULL_ARG(session->session_modules);
    int rc = SR_ERR_OK;

    if (from == to) {
        return rc;
    }

    int prev_ds = session->datastore;

    /* cleanup the target*/
    sr_btree_cleanup(session->session_modules[to]);
    dm_free_sess_operations(session->operations[to], session->oper_count[to]);

    /* move */
    session->session_modules[to] = session->session_modules[from];
    session->oper_count[to] = session->oper_count[from];
    session->oper_size[to] = session->oper_size[from];
    session->operations[to] = session->operations[from];

    dm_session_switch_ds(session, from);
    session->session_modules[from] = NULL;
    session->operations[from] = NULL;
    session->oper_count[from] = 0;
    session->oper_size[from] = 0;

    /* initialize the from datastore binary tree*/
    dm_session_switch_ds(session, from);
    rc = dm_discard_changes(dm_ctx, session);
    CHECK_RC_MSG_RETURN(rc, "Discard changes failed");

    rc = dm_session_switch_ds(session, prev_ds);
    return rc;
}

int
dm_session_switch_ds(dm_session_t *session, sr_datastore_t ds)
{
    CHECK_NULL_ARG(session);
    session->datastore = ds;
    return SR_ERR_OK;
}

int
dm_get_all_modules(dm_ctx_t *dm_ctx, dm_session_t *session, bool enabled_only, sr_list_t **result)
{
    CHECK_NULL_ARG3(dm_ctx, session, result);
    int rc = SR_ERR_OK;

    md_module_t *module = NULL;
    sr_list_t *modules = NULL;
    sr_llist_node_t *module_ll_node = NULL;
    rc = sr_list_init(&modules);
    CHECK_RC_MSG_RETURN(rc, "List init failed");

    md_ctx_lock(dm_ctx->md_ctx, false);

    module_ll_node = dm_ctx->md_ctx->modules->first;
    while (module_ll_node) {
        module = (md_module_t *)module_ll_node->data;
        module_ll_node = module_ll_node->next;
        if (enabled_only) {
            bool enabled = false;
            rc = dm_has_enabled_subtree(dm_ctx, module->name, NULL, &enabled);
            CHECK_RC_LOG_GOTO(rc, cleanup, "Has enabled subtree failed %s", module->name);
            if (!enabled) {
                continue;
            }
        }
        rc = sr_list_add(modules, module->name);
        CHECK_RC_MSG_GOTO(rc, cleanup, "Adding to list failed");
    }

cleanup:
    if (SR_ERR_OK != rc) {
        sr_list_cleanup(modules);
    } else {
        *result = modules;
    }

    md_ctx_unlock(dm_ctx->md_ctx);
    return rc;
}

int
dm_is_model_modified(dm_ctx_t *dm_ctx, dm_session_t *session, const char *module_name, bool *res)
{
    CHECK_NULL_ARG3(dm_ctx, session, module_name);
    int rc = SR_ERR_OK;
    dm_schema_info_t *schema_info = NULL;
    dm_data_info_t lookup = {0};
    dm_data_info_t *info  = NULL;

    rc = dm_get_module_and_lock(dm_ctx, module_name, &schema_info);
    CHECK_RC_MSG_RETURN(rc, "Dm get module failed");

    lookup.schema = schema_info;

    info = sr_btree_search(session->session_modules[session->datastore], &lookup);
    pthread_rwlock_unlock(&schema_info->model_lock);

    *res = NULL != info ? info->modified : false;
    return rc;
}

int
dm_get_commit_context(dm_ctx_t *dm_ctx, uint32_t c_ctx_id, dm_commit_context_t **c_ctx)
{
    CHECK_NULL_ARG2(dm_ctx, c_ctx);
    dm_commit_context_t lookup = {0};
    lookup.id = c_ctx_id;
    *c_ctx = sr_btree_search(dm_ctx->commit_ctxs.tree, &lookup);
    return SR_ERR_OK;
}

int
dm_get_commit_ctxs(dm_ctx_t *dm_ctx, dm_commit_ctxs_t **commit_ctxs)
{
    CHECK_NULL_ARG2(dm_ctx, commit_ctxs);
    *commit_ctxs = &dm_ctx->commit_ctxs;
    return SR_ERR_OK;
}

int
dm_get_md_ctx(dm_ctx_t *dm_ctx, md_ctx_t **md_ctx){
    CHECK_NULL_ARG2(dm_ctx, md_ctx);
    *md_ctx = dm_ctx->md_ctx;
    return SR_ERR_OK;
}

int
dm_lock_schema_info(dm_schema_info_t *schema_info)
{
    CHECK_NULL_ARG2(schema_info, schema_info->module_name);
    RWLOCK_RDLOCK_TIMED_CHECK_RETURN(&schema_info->model_lock);
    if (NULL != schema_info->ly_ctx && NULL != schema_info->module) {
        return SR_ERR_OK;
    } else {
        SR_LOG_ERR("Schema info can not be locked for module %s. Module has been uninstalled.", schema_info->module_name);
        pthread_rwlock_unlock(&schema_info->model_lock);
        return SR_ERR_UNKNOWN_MODEL;
    }
}

int
dm_lock_schema_info_write(dm_schema_info_t *schema_info)
{
    CHECK_NULL_ARG2(schema_info, schema_info->module_name);
    RWLOCK_WRLOCK_TIMED_CHECK_RETURN(&schema_info->model_lock);
    if (NULL != schema_info->ly_ctx && NULL != schema_info->module) {
        return SR_ERR_OK;
    } else {
        SR_LOG_ERR("Schema info can not be locked for module %s. Module has been uninstalled.", schema_info->module_name);
        pthread_rwlock_unlock(&schema_info->model_lock);
        return SR_ERR_UNKNOWN_MODEL;
    }
}<|MERGE_RESOLUTION|>--- conflicted
+++ resolved
@@ -486,7 +486,6 @@
     rc = pm_get_module_info(dm_ctx->pm_ctx, module->name, &module_enabled,
             &enabled_subtrees, &enabled_subtrees_cnt, &features, &features_cnt);
     if (SR_ERR_OK == rc) {
-
         /* enable active features */
         for (size_t i = 0; i < features_cnt; i++) {
             rc = dm_feature_enable_internal(dm_ctx, si, module->name, features[i], true);
@@ -574,7 +573,6 @@
         }
         ll_node = ll_node->next;
     }
-
     /* insert schema info into schema tree */
     RWLOCK_WRLOCK_TIMED_CHECK_GOTO(&dm_ctx->schema_tree_lock, rc, cleanup);
 
@@ -1683,7 +1681,6 @@
     return rc;
 }
 
-
 static int
 dm_list_rev_file(dm_ctx_t *dm_ctx, const char *module_name, const char *rev_date, sr_sch_revision_t *rev)
 {
@@ -1914,7 +1911,6 @@
 int
 dm_get_schema(dm_ctx_t *dm_ctx, const char *module_name, const char *module_revision, const char *submodule_name, bool yang_format, char **schema)
 {
-
     CHECK_NULL_ARG2(dm_ctx, module_name);
     int rc = SR_ERR_OK;
     int ret = 0;
@@ -3023,6 +3019,7 @@
     } else {
         rc = md_remove_module(dm_ctx->md_ctx, module_name, revision);
     }
+
     md_ctx_unlock(dm_ctx->md_ctx);
     return rc;
 }
@@ -3388,7 +3385,6 @@
             CHECK_RC_MSG_GOTO(rc, cleanup, "Set node state failed");
 
             if ((LYS_CONTAINER | LYS_LIST) & iter->nodetype) {
-
                 LY_TREE_FOR(iter->child, child)
                 {
                     if (((LYS_CONTAINER | LYS_LIST | LYS_LEAF | LYS_LEAFLIST) & iter->nodetype) && dm_is_node_enabled(child)) {
@@ -3500,12 +3496,8 @@
     sr_val_t *args = NULL;
     sr_node_t *args_tree = NULL;
     size_t arg_cnt = 0;
-<<<<<<< HEAD
     dm_schema_info_t *schema_info = NULL;
-=======
     char root_xpath[PATH_MAX] = { 0, };
-    const struct lys_module *module = NULL;
->>>>>>> 0052416a
     const struct lys_node *sch_node = NULL;
     struct lyd_node *data_tree = NULL, *new_node = NULL;
     char *string_value = NULL, *tmp_xpath = NULL;
@@ -3537,44 +3529,24 @@
             break;
     }
 
-    /* load whichever module is needed */
-    if (dm_ctx->conn_mode == CM_MODE_LOCAL) {
-        rc = sr_copy_first_ns(xpath, &module_name);
-        CHECK_RC_MSG_RETURN(rc, "Error by extracting module name from xpath.");
-        rc = dm_get_module_and_lock(dm_ctx, module_name, &schema_info);
-        free(module_name);
-        CHECK_RC_MSG_RETURN(rc, "dm_get_module failed");
-    }
-
-<<<<<<< HEAD
-    data_tree = lyd_new_path(NULL, schema_info->ly_ctx, xpath, NULL, 0);
-    if (NULL == data_tree) {
-        SR_LOG_ERR("%s xpath validation failed ('%s'): %s", procedure_name, xpath, ly_errmsg());
-        pthread_rwlock_unlock(&schema_info->model_lock);
-        return dm_report_error(session, ly_errmsg(), xpath, SR_ERR_BAD_ELEMENT);
-    }
-
-    for (size_t i = 0; i < arg_cnt; i++) {
-        /* get schema node */
-        sch_node = ly_ctx_get_node2(schema_info->ly_ctx, NULL, args[i].xpath, (input ? 0 : 1));
-        if (NULL == sch_node) {
-            SR_LOG_ERR("%s argument xpath validation failed('%s'): %s", procedure_name, args[i].xpath, ly_errmsg());
-            rc = dm_report_error(session, ly_errmsg(), args[i].xpath, SR_ERR_BAD_ELEMENT);
-            break;
-=======
+    rc = sr_copy_first_ns(xpath, &module_name);
+    CHECK_RC_MSG_RETURN(rc, "Error by extracting module name from xpath.");
+    rc = dm_get_module_and_lock(dm_ctx, module_name, &schema_info);
+    free(module_name);
+    CHECK_RC_MSG_RETURN(rc, "dm_get_module failed");
+    
+
     /* converse sysrepo values/trees to libyang data tree */
-    pthread_rwlock_rdlock(&dm_ctx->lyctx_lock);
     if (SR_API_VALUES == api_variant) {
-        data_tree = lyd_new_path(NULL, dm_ctx->ly_ctx, xpath, NULL, 0);
+        data_tree = lyd_new_path(NULL, schema_info->ly_ctx, xpath, NULL, 0);
         if (NULL == data_tree) {
             SR_LOG_ERR("%s xpath validation failed ('%s'): %s", procedure_name, xpath, ly_errmsg());
-            pthread_rwlock_unlock(&dm_ctx->lyctx_lock);
-            return dm_report_error(session, ly_errmsg(), xpath, SR_ERR_BAD_ELEMENT);
+            rc = dm_report_error(session, ly_errmsg(), xpath, SR_ERR_BAD_ELEMENT);
         }
 
         for (size_t i = 0; i < arg_cnt; i++) {
             /* get schema node */
-            sch_node = ly_ctx_get_node2(dm_ctx->ly_ctx, NULL, args[i].xpath, (input ? 0 : 1));
+            sch_node = ly_ctx_get_node2(schema_info->ly_ctx, NULL, args[i].xpath, (input ? 0 : 1));
             if (NULL == sch_node) {
                 SR_LOG_ERR("%s argument xpath validation failed('%s'): %s", procedure_name, args[i].xpath, ly_errmsg());
                 rc = dm_report_error(session, ly_errmsg(), args[i].xpath, SR_ERR_BAD_ELEMENT);
@@ -3590,35 +3562,23 @@
                 }
             }
             /* create the argument node in the tree */
-            new_node = lyd_new_path(data_tree, dm_ctx->ly_ctx, args[i].xpath, string_value, (input ? 0 : LYD_PATH_OPT_OUTPUT));
+            new_node = lyd_new_path(data_tree, schema_info->ly_ctx, args[i].xpath, string_value, (input ? 0 : LYD_PATH_OPT_OUTPUT));
             free(string_value);
             if (NULL == new_node) {
                 SR_LOG_ERR("Unable to add new %s argument '%s': %s.", procedure_name, args[i].xpath, ly_errmsg());
                 rc = dm_report_error(session, ly_errmsg(), ly_errpath(), SR_ERR_VALIDATION_FAILED);
                 break;
             }
->>>>>>> 0052416a
         }
     } else { /**< SR_API_TREES */
         for (size_t i = 0; i < arg_cnt; i++) {
             snprintf(root_xpath, PATH_MAX, "%s/%s", xpath, args_tree[i].name);
-            rc = sr_tree_to_dt(dm_ctx->ly_ctx, args_tree + i, root_xpath, !input, &data_tree);
+            rc = sr_tree_to_dt(schema_info->ly_ctx, args_tree + i, root_xpath, !input, &data_tree);
             if (SR_ERR_OK != rc) {
-                SR_LOG_ERR("Unable to convert sysrepo tree into a libyang tree ('%s').", root_xpath);
+                SR_LOG_ERR("Unable to convert %s argument value to string.", procedure_name);
                 break;
             }
         }
-<<<<<<< HEAD
-        /* create the argument node in the tree */
-        new_node = lyd_new_path(data_tree, schema_info->ly_ctx, args[i].xpath, string_value, (input ? 0 : LYD_PATH_OPT_OUTPUT));
-        free(string_value);
-        if (NULL == new_node) {
-            SR_LOG_ERR("Unable to add new %s argument '%s': %s.", procedure_name, args[i].xpath, ly_errmsg());
-            rc = dm_report_error(session, ly_errmsg(), ly_errpath(), SR_ERR_VALIDATION_FAILED);
-            break;
-        }
-=======
->>>>>>> 0052416a
     }
 
     /* validate the content (and also add default nodes) */
@@ -3676,7 +3636,7 @@
                 strcat(tmp_xpath, "*");
                 nodeset = lyd_get_node(data_tree, tmp_xpath);
                 if (NULL != nodeset) {
-                    rc = sr_nodes_to_trees(dm_ctx->ly_ctx, nodeset, &args_tree, &arg_cnt);
+                    rc = sr_nodes_to_trees(schema_info->ly_ctx, nodeset, &args_tree, &arg_cnt);
                     if (SR_ERR_OK == rc) {
                         sr_free_trees(*args_p, *arg_cnt_p);
                         *args_p = args_tree;
