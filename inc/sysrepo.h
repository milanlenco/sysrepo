--- conflicted
+++ resolved
@@ -153,9 +153,7 @@
  * @brief Structure that contains value of an data element stored in the sysrepo datastore.
  */
 typedef struct sr_val_s {
-    /**
-     * Memory context used by this value.
-     */
+    /** Memory context used by this value. */
     sr_mem_ctx_t *sr_mem;
 
     /**
@@ -188,18 +186,10 @@
  * than to an actual xpath.
  */
 typedef struct sr_node_s {
-<<<<<<< HEAD
-    /**
-     * Memory context used by this node.
-     */
+    /** Memory context used by this node. */
     sr_mem_ctx_t *sr_mem;
 
-    /**
-     * Name of the node.
-     */
-=======
     /** Name of the node. */
->>>>>>> 38e60aa3
     char *name;
 
     /** Type of an element. */
@@ -213,36 +203,24 @@
 
     /**
      * Name of the module that defines scheme of this node.
-<<<<<<< HEAD
      * NULL if it is the same as that of the predecessor.
      */
     char *module_name;
 
-    /**< Pointer to the parent node (NULL in case of root node). */
+    /** Pointer to the parent node (NULL in case of root node). */
     struct sr_node_s *parent;
 
-    /**< Pointer to the next sibling node (NULL if there is no one). */
+    /** Pointer to the next sibling node (NULL if there is no one). */
     struct sr_node_s *next;
 
-    /**< Pointer to the previous sibling node (NULL if there is no one). */
+    /** Pointer to the previous sibling node (NULL if there is no one). */
     struct sr_node_s *prev;
 
-    /**< Pointer to the first child node (NULL if this is a leaf). */
+    /** Pointer to the first child node (NULL if this is a leaf). */
     struct sr_node_s *first_child;
 
-    /**< Pointer to the last child node (NULL if this is a leaf). */
+    /** Pointer to the last child node (NULL if this is a leaf). */
     struct sr_node_s *last_child;
-=======
-     * If it is NULL, the module name is inherited from the parent node.
-     */
-    char *module_name;
-
-    /** Array of node's direct descendants. */
-    struct sr_node_s *children;
-
-    /** Number of child nodes. */
-    size_t children_cnt;
->>>>>>> 38e60aa3
 } sr_node_t;
 
 /**
