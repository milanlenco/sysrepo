/**
 * @file sysrepoctl_test.c
 * @author Rastislav Szabo <raszabo@cisco.com>, Lukas Macko <lmacko@cisco.com>,
 *         Milan Lenco <milan.lenco@pantheon.tech>
 * @brief sysrepoctl tool unit tests.
 *
 * @copyright
 * Copyright 2016 Cisco Systems, Inc.
 *
 * Licensed under the Apache License, Version 2.0 (the "License");
 * you may not use this file except in compliance with the License.
 * You may obtain a copy of the License at
 *
 *    http://www.apache.org/licenses/LICENSE-2.0
 *
 * Unless required by applicable law or agreed to in writing, software
 * distributed under the License is distributed on an "AS IS" BASIS,
 * WITHOUT WARRANTIES OR CONDITIONS OF ANY KIND, either express or implied.
 * See the License for the specific language governing permissions and
 * limitations under the License.
 */

#include <stdlib.h>
#include <stdio.h>
#include <unistd.h>
#include <setjmp.h>
#include <cmocka.h>
#include <stdbool.h>
#include <signal.h>
#include <time.h>
#include <sys/types.h>
#include <sys/stat.h>

#include "sysrepo.h"
#include "sr_common.h"
#include "test_data.h"
#include "system_helper.h"
#include "module_dependencies.h"

static void
sysrepoctl_test_version(void **state)
{
    exec_shell_command("../src/sysrepoctl -v",
<<<<<<< HEAD
                       "^sysrepoctl - sysrepo control tool, version [0-9]\\.[0-9]\\.[0-9][[:space:]]*$", true, 0);
=======
                       "^sysrepoctl - sysrepo control tool, version [0-9]\\.[0-9]\\.[0-9][0-9]\\s*$", true, 0);
>>>>>>> 7a8ec67d
}

static void
sysrepoctl_test_help(void **state)
{
    exec_shell_command("../src/sysrepoctl -h", "Usage:", true, 0);
}

static void
sysrepoctl_test_list(void **state)
{
    exec_shell_command("../src/sysrepoctl -l",
                       "^Sysrepo schema directory: " TEST_SCHEMA_SEARCH_DIR "\n"
                        "Sysrepo data directory:   " TEST_DATA_SEARCH_DIR "\n"
                        ".*"
                        "Module Name[[:space:]]*\\| Revision[[:space:]]*\\| Data Owner[[:space:]]*\\| Permissions[[:space:]]*\\| Submodules[[:space:]]*\\| Enabled Features[[:space:]]*\n"
                        "--*[[:space:]]*\n"
                        ".*"
                        "test-module[[:space:]]*\\|[[:space:]]*\\| [[:alpha:]]*:[[:alpha:]]*[[:space:]]*\\| [0-9]*[[:space:]]*\\|[[:space:]]*\\|[[:space:]]*\n",
                       true, 0);
}

static void
sysrepoctl_test_uninstall(void **state)
{
    int rc = 0;
    md_ctx_t *md_ctx = NULL;
    md_module_t *module = NULL;

    /* invalid arguments */
    exec_shell_command("../src/sysrepoctl --uninstall --revision=2014-06-16", ".*", true, 1);

    /* uninstall ietf-ip */
    exec_shell_command("../src/sysrepoctl --uninstall --module=ietf-ip --revision=2014-06-16", ".*", true, 0);
    test_file_exists(TEST_SCHEMA_SEARCH_DIR "ietf-ip@2014-06-16.yang", false);
    exec_shell_command("../src/sysrepoctl -l", "!ietf-ip", true, 0);

    /* do not uninstall imported module */
    test_file_exists(TEST_SCHEMA_SEARCH_DIR "ietf-interfaces@2014-05-08.yang", true);
    test_file_exists(TEST_DATA_SEARCH_DIR "ietf-interfaces.startup", true);
    test_file_exists(TEST_DATA_SEARCH_DIR "ietf-interfaces.startup.lock", true);
    test_file_exists(TEST_DATA_SEARCH_DIR "ietf-interfaces.running", true);
    test_file_exists(TEST_DATA_SEARCH_DIR "ietf-interfaces.running.lock", true);
    test_file_exists(TEST_DATA_SEARCH_DIR "ietf-interfaces.candidate.lock", true);
    test_file_exists(TEST_DATA_SEARCH_DIR "ietf-interfaces.persist", true);
    exec_shell_command("../src/sysrepoctl -l", "ietf-interfaces", true, 0);

    /* check the internal data file with module dependencies */
    rc = md_init(TEST_SCHEMA_SEARCH_DIR, TEST_SCHEMA_SEARCH_DIR "internal/",
                 TEST_DATA_SEARCH_DIR "internal/", false, &md_ctx);
    assert_int_equal(0, rc);
    rc = md_get_module_info(md_ctx, "ietf-ip", "2014-06-16", &module);
    assert_int_equal(SR_ERR_NOT_FOUND, rc);
    md_destroy(md_ctx);

    /* shouldn't be able to uninstall ietf-interfaces as iana-if-type depends on it */
    exec_shell_command("../src/sysrepoctl --uninstall --module=ietf-interfaces --revision=2014-05-08", ".*", true, 1);
    test_file_exists(TEST_SCHEMA_SEARCH_DIR "ietf-interfaces@2014-05-08.yang", true);
    test_file_exists(TEST_DATA_SEARCH_DIR "ietf-interfaces.startup", true);
    test_file_exists(TEST_DATA_SEARCH_DIR "ietf-interfaces.startup.lock", true);
    test_file_exists(TEST_DATA_SEARCH_DIR "ietf-interfaces.running", true);
    test_file_exists(TEST_DATA_SEARCH_DIR "ietf-interfaces.running.lock", true);
    test_file_exists(TEST_DATA_SEARCH_DIR "ietf-interfaces.candidate.lock", true);
    test_file_exists(TEST_DATA_SEARCH_DIR "ietf-interfaces.persist", true);
    exec_shell_command("../src/sysrepoctl -l", "ietf-interfaces", true, 0);

    /* uninstall iana-if-type */
    exec_shell_command("../src/sysrepoctl --uninstall --module=iana-if-type", ".*", true, 0);
    test_file_exists(TEST_SCHEMA_SEARCH_DIR "iana-if-type@2014-05-08.yang", false);
    exec_shell_command("../src/sysrepoctl -l", "!iana-if-type", true, 0);

    /* now it should be possible to uninstall ietf-interfaces */
    exec_shell_command("../src/sysrepoctl --uninstall --module=ietf-interfaces --revision=2014-05-08", ".*", true, 0);
    test_file_exists(TEST_SCHEMA_SEARCH_DIR "ietf-interfaces@2014-05-08.yang", false);
    test_file_exists(TEST_DATA_SEARCH_DIR "ietf-interfaces.startup", false);
    test_file_exists(TEST_DATA_SEARCH_DIR "ietf-interfaces.startup.lock", false);
    test_file_exists(TEST_DATA_SEARCH_DIR "ietf-interfaces.running", false);
    test_file_exists(TEST_DATA_SEARCH_DIR "ietf-interfaces.running.lock", false);
    test_file_exists(TEST_DATA_SEARCH_DIR "ietf-interfaces.candidate.lock", false);
    test_file_exists(TEST_DATA_SEARCH_DIR "ietf-interfaces.persist", false);
    exec_shell_command("../src/sysrepoctl -l", "!ietf-interfaces", true, 0);

    /* check the internal data file with module dependencies */
    rc = md_init(TEST_SCHEMA_SEARCH_DIR, TEST_SCHEMA_SEARCH_DIR "internal/",
                 TEST_DATA_SEARCH_DIR "internal/", false, &md_ctx);
    assert_int_equal(0, rc);
    rc = md_get_module_info(md_ctx, "ietf-interfaces", "2014-05-08", &module);
    assert_int_equal(SR_ERR_NOT_FOUND, rc);
    md_destroy(md_ctx);
}

static void
sysrepoctl_test_install(void **state)
{
    int rc = 0;
    md_ctx_t *md_ctx = NULL;
    md_module_t *module = NULL;
    char buff[PATH_MAX] = { 0, };
    char *user = getenv("USER");

    /* invalid arguments */
    snprintf(buff, PATH_MAX, "../src/sysrepoctl --install --owner=%s --permissions=644", user);
    exec_shell_command(buff, ".*", true, 1);

    /* install ietf-ip */
    snprintf(buff, PATH_MAX, "../src/sysrepoctl --install --yang=../../tests/yang/ietf-ip@2014-06-16.yang "
            "--owner=%s --permissions=644", user);
    exec_shell_command(buff, ".*", true, 0);
    test_file_exists(TEST_SCHEMA_SEARCH_DIR "ietf-ip@2014-06-16.yang", true);
    /* ietf-ip defines no data-carrying elements */
    exec_shell_command("../src/sysrepoctl -l", "ietf-ip[[:space:]]*\\| 2014-06-16 \\|[[:space:]]*\\|[[:space:]]*\\|[[:space:]]*\\|[[:space:]]*\n", true, 0);
    test_file_exists(TEST_DATA_SEARCH_DIR "ietf-ip.startup", false);
    test_file_exists(TEST_DATA_SEARCH_DIR "ietf-ip.startup.lock", false);
    test_file_exists(TEST_DATA_SEARCH_DIR "ietf-ip.running", false);
    test_file_exists(TEST_DATA_SEARCH_DIR "ietf-ip.running.lock", false);
    test_file_exists(TEST_DATA_SEARCH_DIR "ietf-ip.candidate.lock", false);
    test_file_exists(TEST_DATA_SEARCH_DIR "ietf-ip.persist", false);

    /* auto install dependencies (ietf-interfaces) */
    test_file_exists(TEST_SCHEMA_SEARCH_DIR "ietf-interfaces@2014-05-08.yang", true);
    test_file_exists(TEST_DATA_SEARCH_DIR "ietf-interfaces.startup", true);
    test_file_exists(TEST_DATA_SEARCH_DIR "ietf-interfaces.startup.lock", true);
    test_file_exists(TEST_DATA_SEARCH_DIR "ietf-interfaces.running", true);
    test_file_exists(TEST_DATA_SEARCH_DIR "ietf-interfaces.running.lock", true);
    test_file_exists(TEST_DATA_SEARCH_DIR "ietf-interfaces.candidate.lock", true);
    test_file_exists(TEST_DATA_SEARCH_DIR "ietf-interfaces.persist", true);
    snprintf(buff, PATH_MAX, "ietf-interfaces[[:space:]]*\\| 2014-05-08 \\| %s:[[:alnum:]]*[[:space:]]*\\| 644[[:space:]]*\\|", user);
    exec_shell_command("../src/sysrepoctl -l", buff, true, 0);

    /* check the internal data file with module dependencies */
    rc = md_init(TEST_SCHEMA_SEARCH_DIR, TEST_SCHEMA_SEARCH_DIR "internal/",
                 TEST_DATA_SEARCH_DIR "internal/", false, &md_ctx);
    assert_int_equal(0, rc);
    rc = md_get_module_info(md_ctx, "ietf-ip", "2014-06-16", &module);
    assert_int_equal(SR_ERR_OK, rc);
    rc = md_get_module_info(md_ctx, "ietf-interfaces", "2014-05-08", &module);
    assert_int_equal(SR_ERR_OK, rc);
    md_destroy(md_ctx);
}

static void
sysrepoctl_test_change(void **state)
{
    char buff[PATH_MAX] = { 0, };
    char *user = getenv("USER");

    /* invalid arguments */
    snprintf(buff, PATH_MAX, "../src/sysrepoctl --change --owner=%s --permissions=664", user);
    exec_shell_command(buff, ".*", true, 1);
    exec_shell_command("../src/sysrepoctl --change --module=ietf-interfaces", ".*", true, 1);

    /* change owner and permissions for ietf-interfaces module */
    snprintf(buff, PATH_MAX, "../src/sysrepoctl --change --module=ietf-interfaces --owner=%s --permissions=664", user);
    exec_shell_command(buff, ".*", true, 0);

    snprintf(buff, PATH_MAX, "ietf-interfaces[[:space:]]*\\| 2014-05-08 \\| %s:[[:alnum:]]*[[:space:]]*\\| 664[[:space:]]*\\|", user);
    exec_shell_command("../src/sysrepoctl -l", buff, true, 0);

    test_file_owner(TEST_DATA_SEARCH_DIR "ietf-interfaces.startup", user);
    test_file_owner(TEST_DATA_SEARCH_DIR "ietf-interfaces.startup.lock", user);
    test_file_owner(TEST_DATA_SEARCH_DIR "ietf-interfaces.running", user);
    test_file_owner(TEST_DATA_SEARCH_DIR "ietf-interfaces.running.lock", user);
    test_file_owner(TEST_DATA_SEARCH_DIR "ietf-interfaces.candidate.lock", user);
    test_file_owner(TEST_DATA_SEARCH_DIR "ietf-interfaces.persist", user);

    mode_t mode = S_IRUSR | S_IWUSR | S_IRGRP | S_IWGRP | S_IROTH;
    test_file_permissions(TEST_DATA_SEARCH_DIR "ietf-interfaces.startup", mode);
    test_file_permissions(TEST_DATA_SEARCH_DIR "ietf-interfaces.startup.lock", mode);
    test_file_permissions(TEST_DATA_SEARCH_DIR "ietf-interfaces.running", mode);
    test_file_permissions(TEST_DATA_SEARCH_DIR "ietf-interfaces.running.lock", mode);
    test_file_permissions(TEST_DATA_SEARCH_DIR "ietf-interfaces.candidate.lock", mode);
    test_file_permissions(TEST_DATA_SEARCH_DIR "ietf-interfaces.persist", mode);
}

static void
sysrepoctl_test_feature(void **state)
{
    char buff[PATH_MAX] = { 0, };
    char *user = getenv("USER");

    /* invalid arguments */
    exec_shell_command("../src/sysrepoctl --feature-enable=if-mib", ".*", true, 1);
    exec_shell_command("../src/sysrepoctl --feature-disable=if-mib", ".*", true, 1);

    /* enable */
    exec_shell_command("../src/sysrepoctl --feature-enable=if-mib --module=ietf-interfaces",
                       "Enabling feature 'if-mib' in the module 'ietf-interfaces'.\n"
                       "Operation completed successfully.", true, 0);
    test_file_content(TEST_DATA_SEARCH_DIR "ietf-interfaces.persist",
                      "<enabled-features>.*<feature-name>if-mib</feature-name>.*</enabled-features>", true);
    snprintf(buff, PATH_MAX, "ietf-interfaces[[:space:]]*\\| 2014-05-08 \\| %s:[[:alnum:]]*[[:space:]]*\\| 664[[:space:]]*\\|[[:space:]]*\\| if-mib[[:space:]]*\n", user);
    exec_shell_command("../src/sysrepoctl -l", buff, true, 0);

    /* disable */
    exec_shell_command("../src/sysrepoctl --feature-disable=if-mib --module=ietf-interfaces",
                       "Disabling feature 'if-mib' in the module 'ietf-interfaces'.\n"
                       "Operation completed successfully.", true, 0);
    test_file_content(TEST_DATA_SEARCH_DIR "ietf-interfaces.persist",
                      "!<enabled-features>.*<feature-name>if-mib</feature-name>.*</enabled-features>", true);
    snprintf(buff, PATH_MAX, "ietf-interfaces[[:space:]]*\\| 2014-05-08 \\| %s:[[:alnum:]]*[[:space:]]*\\| 664[[:space:]]*\\|[[:space:]]*\\|[[:space:]]*\n", user);
    exec_shell_command("../src/sysrepoctl -l", buff, true, 0);
}

static void
sysrepoctl_test_init(void **state)
{
    int rc = 0;
    md_ctx_t *md_ctx = NULL;
    md_module_t *module = NULL;
    char buff[PATH_MAX] = { 0, };
    char *user = getenv("USER");

    /* invalid arguments */
    snprintf(buff, PATH_MAX, "../src/sysrepoctl --init --owner=%s --permissions=644", user);
    exec_shell_command(buff, ".*", true, 1);

    /* backup the ietf-interfaces schema file */
    snprintf(buff, PATH_MAX, "cp " TEST_SCHEMA_SEARCH_DIR "ietf-interfaces@2014-05-08.yang "
                                   TEST_SCHEMA_SEARCH_DIR ".ietf-interfaces@2014-05-08.yang.bkp");
    exec_shell_command(buff, ".*", true, 0);

    /* first uninstall ietf-interfaces (and ietf-ip which depends on it) */
    exec_shell_command("../src/sysrepoctl --uninstall --module=ietf-ip --revision=2014-06-16", ".*", true, 0);
    exec_shell_command("../src/sysrepoctl --uninstall --module=ietf-interfaces --revision=2014-05-08", ".*", true, 0);

    /* revert the ietf-interfaces schema file */
    snprintf(buff, PATH_MAX, "mv " TEST_SCHEMA_SEARCH_DIR ".ietf-interfaces@2014-05-08.yang.bkp "
                                   TEST_SCHEMA_SEARCH_DIR "ietf-interfaces@2014-05-08.yang");
    exec_shell_command(buff, ".*", true, 0);

    /* not fully installed */
    exec_shell_command("../src/sysrepoctl -l", "!ietf-interfaces", true, 0);

    /* initialize ietf-interfaces with already installed schema */
    snprintf(buff, PATH_MAX, "../src/sysrepoctl --init --module=ietf-interfaces --owner=%s --permissions=644", user);
    exec_shell_command(buff, ".*", true, 0);

    /* has owner, permissions */
    snprintf(buff, PATH_MAX, "ietf-interfaces[[:space:]]*\\| 2014-05-08 \\| %s:[[:alnum:]]*[[:space:]]*\\| 644[[:space:]]*\\|", user);
    exec_shell_command("../src/sysrepoctl -l", buff, true, 0);

    test_file_exists(TEST_DATA_SEARCH_DIR "ietf-interfaces.startup", true);
    test_file_exists(TEST_DATA_SEARCH_DIR "ietf-interfaces.startup.lock", true);
    test_file_exists(TEST_DATA_SEARCH_DIR "ietf-interfaces.running", true);
    test_file_exists(TEST_DATA_SEARCH_DIR "ietf-interfaces.running.lock", true);
    test_file_exists(TEST_DATA_SEARCH_DIR "ietf-interfaces.candidate.lock", true);
    test_file_exists(TEST_DATA_SEARCH_DIR "ietf-interfaces.persist", true);

    test_file_owner(TEST_DATA_SEARCH_DIR "ietf-interfaces.startup", user);
    test_file_owner(TEST_DATA_SEARCH_DIR "ietf-interfaces.startup.lock", user);
    test_file_owner(TEST_DATA_SEARCH_DIR "ietf-interfaces.running", user);
    test_file_owner(TEST_DATA_SEARCH_DIR "ietf-interfaces.running.lock", user);
    test_file_owner(TEST_DATA_SEARCH_DIR "ietf-interfaces.candidate.lock", user);
    test_file_owner(TEST_DATA_SEARCH_DIR "ietf-interfaces.persist", user);

    mode_t mode = S_IRUSR | S_IWUSR | S_IRGRP | S_IROTH;
    test_file_permissions(TEST_DATA_SEARCH_DIR "ietf-interfaces.startup", mode);
    test_file_permissions(TEST_DATA_SEARCH_DIR "ietf-interfaces.startup.lock", mode);
    test_file_permissions(TEST_DATA_SEARCH_DIR "ietf-interfaces.running", mode);
    test_file_permissions(TEST_DATA_SEARCH_DIR "ietf-interfaces.running.lock", mode);
    test_file_permissions(TEST_DATA_SEARCH_DIR "ietf-interfaces.candidate.lock", mode);
    test_file_permissions(TEST_DATA_SEARCH_DIR "ietf-interfaces.persist", mode);

    /* install and initialize already installed ietf-ip */
    snprintf(buff, PATH_MAX, "../src/sysrepoctl --install --yang=../../tests/yang/ietf-ip@2014-06-16.yang "
            "--owner=%s --permissions=644", user);
    exec_shell_command(buff, ".*", true, 0);
    snprintf(buff, PATH_MAX, "../src/sysrepoctl --init --module=ietf-ip --owner=%s --permissions=664", user);
    exec_shell_command(buff, ".*", true, 0);

    /* ietf-ip defines no data-carrying elements */
    test_file_exists(TEST_DATA_SEARCH_DIR "ietf-ip.startup", false);
    test_file_exists(TEST_DATA_SEARCH_DIR "ietf-ip.startup.lock", false);
    test_file_exists(TEST_DATA_SEARCH_DIR "ietf-ip.running", false);
    test_file_exists(TEST_DATA_SEARCH_DIR "ietf-ip.running.lock", false);
    test_file_exists(TEST_DATA_SEARCH_DIR "ietf-ip.candidate.lock", false);
    test_file_exists(TEST_DATA_SEARCH_DIR "ietf-ip.persist", false);

    /* ... but permissions for dependencies should change */
    mode = S_IRUSR | S_IWUSR | S_IRGRP | S_IWGRP | S_IROTH;
    test_file_permissions(TEST_DATA_SEARCH_DIR "ietf-interfaces.startup", mode);
    test_file_permissions(TEST_DATA_SEARCH_DIR "ietf-interfaces.startup.lock", mode);
    test_file_permissions(TEST_DATA_SEARCH_DIR "ietf-interfaces.running", mode);
    test_file_permissions(TEST_DATA_SEARCH_DIR "ietf-interfaces.running.lock", mode);
    test_file_permissions(TEST_DATA_SEARCH_DIR "ietf-interfaces.candidate.lock", mode);
    test_file_permissions(TEST_DATA_SEARCH_DIR "ietf-interfaces.persist", mode);

    /* check the internal data file with module dependencies */
    rc = md_init(TEST_SCHEMA_SEARCH_DIR, TEST_SCHEMA_SEARCH_DIR "internal/",
                 TEST_DATA_SEARCH_DIR "internal/", false, &md_ctx);
    assert_int_equal(0, rc);
    rc = md_get_module_info(md_ctx, "ietf-ip", "2014-06-16", &module);
    assert_int_equal(SR_ERR_OK, rc);
    rc = md_get_module_info(md_ctx, "ietf-interfaces", "2014-05-08", &module);
    assert_int_equal(SR_ERR_OK, rc);
    md_destroy(md_ctx);

    /* finally install back iana-if-type to restore the pre-test state */
    snprintf(buff, PATH_MAX, "../src/sysrepoctl --install --yang=../../tests/yang/iana-if-type.yang "
            "--owner=%s --permissions=644", user);
    exec_shell_command(buff, ".*", true, 0);
    test_file_exists(TEST_SCHEMA_SEARCH_DIR "iana-if-type@2014-05-08.yang", true);
}

int
main() {
    const struct CMUnitTest tests[] = {
            cmocka_unit_test_setup_teardown(sysrepoctl_test_version, NULL, NULL),
            cmocka_unit_test_setup_teardown(sysrepoctl_test_help, NULL, NULL),
            cmocka_unit_test_setup_teardown(sysrepoctl_test_list, NULL, NULL),
            cmocka_unit_test_setup_teardown(sysrepoctl_test_uninstall, NULL, NULL),
            cmocka_unit_test_setup_teardown(sysrepoctl_test_install, NULL, NULL),
            cmocka_unit_test_setup_teardown(sysrepoctl_test_change, NULL, NULL),
            cmocka_unit_test_setup_teardown(sysrepoctl_test_feature, NULL, NULL),
            cmocka_unit_test_setup_teardown(sysrepoctl_test_init, NULL, NULL),
    };

    return cmocka_run_group_tests(tests, NULL, NULL);
}<|MERGE_RESOLUTION|>--- conflicted
+++ resolved
@@ -41,11 +41,7 @@
 sysrepoctl_test_version(void **state)
 {
     exec_shell_command("../src/sysrepoctl -v",
-<<<<<<< HEAD
-                       "^sysrepoctl - sysrepo control tool, version [0-9]\\.[0-9]\\.[0-9][[:space:]]*$", true, 0);
-=======
-                       "^sysrepoctl - sysrepo control tool, version [0-9]\\.[0-9]\\.[0-9][0-9]\\s*$", true, 0);
->>>>>>> 7a8ec67d
+                       "^sysrepoctl - sysrepo control tool, version [0-9]\\.[0-9]\\.[0-9][0-9]*[[:space:]]*$", true, 0);
 }
 
 static void
